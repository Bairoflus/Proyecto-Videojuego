/**
 * Registration page functionality
 */
<<<<<<< HEAD
import { registerUser } from "../../utils/api.js";
import { SimpleAudioManager } from "../../utils/SimpleAudioManager.js";
=======
import { registerUser } from '../../utils/api.js';
import { SimpleAudioManager } from '../../utils/SimpleAudioManager.js';
>>>>>>> 7605d815

// Initialize audio manager for menu music
const audioManager = new SimpleAudioManager();

// Wait for DOM to load
document.addEventListener("DOMContentLoaded", () => {
  const form = document.getElementById("register-form");
  const errorMessage = document.getElementById("error-message");
  const successMessage = document.getElementById("success-message");

  console.log("Register page initialized");

  // Start menu music
  audioManager.playMainMenuMusic();

  // Handle form submission
  form.addEventListener("submit", async (e) => {
    e.preventDefault();

    // Clear previous messages
    errorMessage.style.display = "none";
    successMessage.style.display = "none";

    // Get form data
    const username = form.username.value.trim();
    const email = form.email.value.trim();
    const password = form.password.value;
    const confirmPassword = form.confirmPassword.value;

    // Validate passwords match
    if (password !== confirmPassword) {
      errorMessage.textContent = "Passwords do not match";
      errorMessage.style.display = "block";
      return;
    }

    // Validate password length
    if (password.length < 6) {
      errorMessage.textContent = "Password must be at least 6 characters long";
      errorMessage.style.display = "block";
      return;
    }

    try {
      // Disable submit button during request
      const submitButton = form.querySelector('button[type="submit"]');
      submitButton.disabled = true;
      submitButton.textContent = "Creating account...";

      // Call API to register user
      const result = await registerUser(username, email, password);

      // Show success message
      successMessage.textContent =
        "Account created successfully! Redirecting to login...";
      successMessage.style.display = "block";

      // Clear form
      form.reset();

<<<<<<< HEAD
      // Redirect to login after 2 seconds
      setTimeout(() => {
        window.location.href = "login.html";
      }, 2000);
    } catch (error) {
      // Show error message
      errorMessage.textContent =
        error.message || "Failed to create account. Please try again.";
      errorMessage.style.display = "block";
    } finally {
      // Re-enable submit button
      const submitButton = form.querySelector('button[type="submit"]');
      submitButton.disabled = false;
      submitButton.textContent = "Create Account";
    }
  });
});
=======
    console.log('Register page initialized');
    
    // Start menu music
    audioManager.playMainMenuMusic();

    // Handle form submission
    form.addEventListener('submit', async (e) => {
        e.preventDefault();
        
        // Clear previous messages
        errorMessage.style.display = 'none';
        successMessage.style.display = 'none';
        
        // Get form data
        const username = form.username.value.trim();
        const email = form.email.value.trim();
        const password = form.password.value;
        const confirmPassword = form.confirmPassword.value;
        
        // Validate passwords match
        if (password !== confirmPassword) {
            errorMessage.textContent = 'Passwords do not match';
            errorMessage.style.display = 'block';
            return;
        }
        
        // Validate password length
        if (password.length < 6) {
            errorMessage.textContent = 'Password must be at least 6 characters long';
            errorMessage.style.display = 'block';
            return;
        }
        
        try {
            // Disable submit button during request
            const submitButton = form.querySelector('button[type="submit"]');
            submitButton.disabled = true;
            submitButton.textContent = 'Creating account...';
            
            // Call API to register user
            const result = await registerUser(username, email, password);
            
            // Show success message
            successMessage.textContent = 'Account created successfully! Redirecting to login...';
            successMessage.style.display = 'block';
            
            // Clear form
            form.reset();
            
            // Redirect to login after 2 seconds
            setTimeout(() => {
                window.location.href = 'login.html';
            }, 2000);
            
        } catch (error) {
            // Show error message
            errorMessage.textContent = error.message || 'Failed to create account. Please try again.';
            errorMessage.style.display = 'block';
        } finally {
            // Re-enable submit button
            const submitButton = form.querySelector('button[type="submit"]');
            submitButton.disabled = false;
            submitButton.textContent = 'Create Account';
        }
    });
}); 
>>>>>>> 7605d815
<|MERGE_RESOLUTION|>--- conflicted
+++ resolved
@@ -1,24 +1,19 @@
 /**
  * Registration page functionality
  */
-<<<<<<< HEAD
-import { registerUser } from "../../utils/api.js";
-import { SimpleAudioManager } from "../../utils/SimpleAudioManager.js";
-=======
 import { registerUser } from '../../utils/api.js';
 import { SimpleAudioManager } from '../../utils/SimpleAudioManager.js';
->>>>>>> 7605d815
 
 // Initialize audio manager for menu music
 const audioManager = new SimpleAudioManager();
 
 // Wait for DOM to load
-document.addEventListener("DOMContentLoaded", () => {
-  const form = document.getElementById("register-form");
-  const errorMessage = document.getElementById("error-message");
-  const successMessage = document.getElementById("success-message");
+document.addEventListener('DOMContentLoaded', () => {
+  const form = document.getElementById('register-form');
+  const errorMessage = document.getElementById('error-message');
+  const successMessage = document.getElementById('success-message');
 
-  console.log("Register page initialized");
+  console.log('Register page initialized');
 
   // Start menu music
   audioManager.playMainMenuMusic();
@@ -68,7 +63,6 @@
       // Clear form
       form.reset();
 
-<<<<<<< HEAD
       // Redirect to login after 2 seconds
       setTimeout(() => {
         window.location.href = "login.html";
@@ -85,72 +79,4 @@
       submitButton.textContent = "Create Account";
     }
   });
-});
-=======
-    console.log('Register page initialized');
-    
-    // Start menu music
-    audioManager.playMainMenuMusic();
-
-    // Handle form submission
-    form.addEventListener('submit', async (e) => {
-        e.preventDefault();
-        
-        // Clear previous messages
-        errorMessage.style.display = 'none';
-        successMessage.style.display = 'none';
-        
-        // Get form data
-        const username = form.username.value.trim();
-        const email = form.email.value.trim();
-        const password = form.password.value;
-        const confirmPassword = form.confirmPassword.value;
-        
-        // Validate passwords match
-        if (password !== confirmPassword) {
-            errorMessage.textContent = 'Passwords do not match';
-            errorMessage.style.display = 'block';
-            return;
-        }
-        
-        // Validate password length
-        if (password.length < 6) {
-            errorMessage.textContent = 'Password must be at least 6 characters long';
-            errorMessage.style.display = 'block';
-            return;
-        }
-        
-        try {
-            // Disable submit button during request
-            const submitButton = form.querySelector('button[type="submit"]');
-            submitButton.disabled = true;
-            submitButton.textContent = 'Creating account...';
-            
-            // Call API to register user
-            const result = await registerUser(username, email, password);
-            
-            // Show success message
-            successMessage.textContent = 'Account created successfully! Redirecting to login...';
-            successMessage.style.display = 'block';
-            
-            // Clear form
-            form.reset();
-            
-            // Redirect to login after 2 seconds
-            setTimeout(() => {
-                window.location.href = 'login.html';
-            }, 2000);
-            
-        } catch (error) {
-            // Show error message
-            errorMessage.textContent = error.message || 'Failed to create account. Please try again.';
-            errorMessage.style.display = 'block';
-        } finally {
-            // Re-enable submit button
-            const submitButton = form.querySelector('button[type="submit"]');
-            submitButton.disabled = false;
-            submitButton.textContent = 'Create Account';
-        }
-    });
-}); 
->>>>>>> 7605d815
+});