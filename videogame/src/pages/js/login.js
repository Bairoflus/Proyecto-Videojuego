--- conflicted
+++ resolved
@@ -2,17 +2,8 @@
  * Enhanced Login page functionality with improved session management and user feedback
  * Issue #7: Frontend Login Flow Enhancement
  */
-<<<<<<< HEAD
-import {
-  loginUser,
-  createRun,
-  clearSessionLocalStorage,
-} from "../../utils/api.js";
-import { SimpleAudioManager } from "../../utils/SimpleAudioManager.js";
-=======
 import { loginUser, createRun, clearSessionLocalStorage } from '../../utils/api.js';
 import { SimpleAudioManager } from '../../utils/SimpleAudioManager.js';
->>>>>>> 7605d815
 
 // Initialize audio manager for menu music
 const audioManager = new SimpleAudioManager();
@@ -281,15 +272,15 @@
 }
 
 // Wait for DOM to load
-document.addEventListener("DOMContentLoaded", () => {
-  const form = document.querySelector("form");
+document.addEventListener('DOMContentLoaded', () => {
+  const form = document.querySelector('form');
 
   if (!form) {
-    console.error("Login form not found");
+    console.error('Login form not found');
     return;
   }
 
-  console.log("Login page initialized");
+  console.log('Login page initialized');
 
   // Clear any existing session data on page load
   clearSessionData();
@@ -298,26 +289,22 @@
   audioManager.playMainMenuMusic();
 
   // Handle form submission
-  form.addEventListener("submit", async (e) => {
+  form.addEventListener('submit', async (e) => {
     e.preventDefault();
 
     // Prevent multiple simultaneous submissions
     if (currentLoginState !== LOGIN_STATES.IDLE) {
-      console.log("Login already in progress, ignoring submission");
+      console.log('Login already in progress, ignoring submission');
       return;
     }
-<<<<<<< HEAD
 
     // Get form data
     const usernameInput = form.querySelector('input[type="text"]');
     const passwordInput = form.querySelector('input[type="password"]');
 
     if (!usernameInput || !passwordInput) {
-      console.error("Username or password input not found");
-      updateLoginUI(
-        LOGIN_STATES.ERROR,
-        "Form configuration error. Please refresh the page."
-      );
+      console.error('Username or password input not found');
+      updateLoginUI(LOGIN_STATES.ERROR, 'Form configuration error. Please refresh the page.');
       return;
     }
 
@@ -327,7 +314,7 @@
     // Validate form input
     const validation = validateLoginForm(username, password);
     if (!validation.isValid) {
-      updateLoginUI(LOGIN_STATES.ERROR, validation.errors.join(". "));
+      updateLoginUI(LOGIN_STATES.ERROR, validation.errors.join('. '));
       return;
     }
 
@@ -337,62 +324,9 @@
     if (loginSuccess) {
       // Redirect to game after brief delay
       setTimeout(() => {
-        console.log("Redirecting to game...");
-        window.location.href = "game.html";
+        console.log('Redirecting to game...');
+        window.location.href = 'game.html';
       }, 1500);
     }
   });
-});
-=======
-    
-    console.log('Login page initialized');
-    
-    // Clear any existing session data on page load
-    clearSessionData();
-    
-    // Start menu music
-    audioManager.playMainMenuMusic();
-    
-    // Handle form submission
-    form.addEventListener('submit', async (e) => {
-        e.preventDefault();
-        
-        // Prevent multiple simultaneous submissions
-        if (currentLoginState !== LOGIN_STATES.IDLE) {
-            console.log('Login already in progress, ignoring submission');
-            return;
-        }
-        
-        // Get form data
-        const usernameInput = form.querySelector('input[type="text"]');
-        const passwordInput = form.querySelector('input[type="password"]');
-        
-        if (!usernameInput || !passwordInput) {
-            console.error('Username or password input not found');
-            updateLoginUI(LOGIN_STATES.ERROR, 'Form configuration error. Please refresh the page.');
-            return;
-        }
-        
-        const username = usernameInput.value.trim();
-        const password = passwordInput.value;
-        
-        // Validate form input
-        const validation = validateLoginForm(username, password);
-        if (!validation.isValid) {
-            updateLoginUI(LOGIN_STATES.ERROR, validation.errors.join('. '));
-            return;
-        }
-        
-        // Perform login process
-        const loginSuccess = await performLogin(username, password);
-        
-        if (loginSuccess) {
-            // Redirect to game after brief delay
-            setTimeout(() => {
-                console.log('Redirecting to game...');
-                window.location.href = 'game.html';
-            }, 1500);
-        }
-    });
-}); 
->>>>>>> 7605d815
+}); 