--- conflicted
+++ resolved
@@ -6,11 +6,8 @@
 // Player constants
 export const PLAYER_CONSTANTS = {
   // Base stats
-<<<<<<< HEAD
   MAX_HEALTH: 20000,
-=======
   MAX_HEALTH: 20,
->>>>>>> 9fe8422e
   BASE_SPEED: 0.3,
   BASE_SIZE: { width: 64, height: 64 },
 
