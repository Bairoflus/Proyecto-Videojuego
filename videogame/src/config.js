--- conflicted
+++ resolved
@@ -52,7 +52,6 @@
     right: [18, 23], // videogame/assets/sprites/player/lightsaber/slash.png, row 3, 6 frames
   },
   slingshot: {
-<<<<<<< HEAD
     up: [0, 12], // shoot.png, row 0, 13 frames (0-12)
     left: [13, 25], // shoot.png, row 1, 13 frames (13-25)
     down: [26, 38], // shoot.png, row 2, 13 frames (26-38)
@@ -63,18 +62,6 @@
     left: [13, 25], // shoot.png, row 1, 13 frames (13-25)
     down: [26, 38], // shoot.png, row 2, 13 frames (26-38)
     right: [39, 51], // shoot.png, row 3, 13 frames (39-51)
-=======
-    up: [0, 11], // videogame/assets/sprites/player/slingshot/shoot.png, row 0, 12 frames (exclude frame 12)
-    left: [13, 24], // videogame/assets/sprites/player/slingshot/shoot.png, row 1, 12 frames (exclude frame 25)
-    down: [26, 37], // videogame/assets/sprites/player/slingshot/shoot.png, row 2, 12 frames (exclude frame 38)
-    right: [39, 50], // videogame/assets/sprites/player/slingshot/shoot.png, row 3, 12 frames (exclude frame 51)
-  },
-  bow: {
-    up: [0, 11], // videogame/assets/sprites/player/bow/shoot.png, row 0, 12 frames (exclude frame 12)
-    left: [13, 24], // videogame/assets/sprites/player/bow/shoot.png, row 1, 12 frames (exclude frame 25)
-    down: [26, 37], // videogame/assets/sprites/player/bow/shoot.png, row 2, 12 frames (exclude frame 38)
-    right: [39, 50], // videogame/assets/sprites/player/bow/shoot.png, row 3, 12 frames (exclude frame 51)
->>>>>>> 1884bba2
   },
   crossbow: {
     up: [0, 7], // videogame/assets/sprites/player/crossbow/shoot.png, row 0, 8 frames
