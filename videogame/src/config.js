--- conflicted
+++ resolved
@@ -8,12 +8,8 @@
   oldTime: null,
   backgroundImage: new Image(),
 };
-<<<<<<< HEAD
 // Ruta de la imagen de fondo
 variables.backgroundImage.src = "../assets/background/background.jpg";
-=======
-variables.backgroundImage.src = "./assets/background/background.jpg";
->>>>>>> 9668cbbc
 
 // Base walking animations (shared between weapons)
 const walkingFrames = {
@@ -66,18 +62,6 @@
 
 export const playerMovement = {
   up: {
-<<<<<<< HEAD
-    axis: "y", // Eje de movimiento vertical
-    direction: -1, // -1 para subir
-    frames: [104, 112], // Rango de frames de la animación
-    repeat: true, // Repetir animación mientras se mantiene la tecla
-    duration: variables.animationDelay, // Duración de cada frame
-  },
-  down: {
-    axis: "y",
-    direction: 1, // 1 para bajar
-    frames: [130, 138],
-=======
     axis: "y",
     direction: -1,
     get frames() {
@@ -92,52 +76,34 @@
     get frames() {
       return getActiveFrames().down;
     },
->>>>>>> 9668cbbc
     repeat: true,
     duration: variables.animationDelay,
   },
   left: {
-<<<<<<< HEAD
-    axis: "x", // Eje de movimiento horizontal
-    direction: -1, // -1 para izquierda
-    frames: [117, 125],
-=======
     axis: "x",
     direction: -1,
     get frames() {
       return getActiveFrames().left;
     },
->>>>>>> 9668cbbc
     repeat: true,
     duration: variables.animationDelay,
   },
   right: {
     axis: "x",
-<<<<<<< HEAD
-    direction: 1, // 1 para derecha
-    frames: [143, 151],
-=======
     direction: 1,
     get frames() {
       return getActiveFrames().right;
     },
->>>>>>> 9668cbbc
     repeat: true,
     duration: variables.animationDelay,
   },
   idle: {
     axis: "y",
-<<<<<<< HEAD
-    direction: 0, // 0 para estado quieto
-    frames: [130, 130], // Mismo frame para idle
-    repeat: true,
-=======
     direction: 0,
     get frames() {
       return [getActiveFrames().down[0], getActiveFrames().down[0]];
     },
     repeat: false,
->>>>>>> 9668cbbc
     duration: variables.animationDelay,
   },
 };
