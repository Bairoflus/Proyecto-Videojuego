/*
<<<<<<< HEAD
 * Fausto Izquierdo
 * 2025-04-23
=======
Punto de entrada de la aplicación
>>>>>>> e87333e3
 */

import { variables } from "./config.js";
import { drawScene, setCtx, setGame } from "./draw.js";
import { Game } from "./classes/Game.js";

function main() {
  const canvas = document.getElementById("canvas");
  canvas.width = variables.canvasWidth;
  canvas.height = variables.canvasHeight;

  setCtx(canvas.getContext("2d"));
  const game = new Game();
  setGame(game);
  drawScene(0);
}

main();<|MERGE_RESOLUTION|>--- conflicted
+++ resolved
@@ -1,10 +1,5 @@
 /*
-<<<<<<< HEAD
- * Fausto Izquierdo
- * 2025-04-23
-=======
 Punto de entrada de la aplicación
->>>>>>> e87333e3
  */
 
 import { variables } from "./config.js";
