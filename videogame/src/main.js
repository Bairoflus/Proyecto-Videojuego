/**
 * Main entry point for the game
 * Initializes the game and starts the main game loop
 */
import { variables } from "./config.js";
import { Game } from "./classes/game/Game.js";
import { log } from "./utils/Logger.js";

export function main() {
  // Get canvas reference and set dimensions
  const canvas = document.getElementById("gameCanvas");
  canvas.width = variables.canvasWidth;
  canvas.height = variables.canvasHeight;
  window.ctx = canvas.getContext("2d");
  window.canvas = canvas;

  // Initialize logging system
  log.setLevel(log.LEVELS.INFO);

<<<<<<< HEAD
  console.log("🎮 Creating game instance...");
=======
  console.log('Creating game instance...');
>>>>>>> 7605d815
  const game = new Game();

  // Wait for game to be ready before starting game loop
  game.onReady(() => {
<<<<<<< HEAD
    console.log("🚀 Game ready - starting game loop");

=======
    console.log('Game ready - starting game loop');
    
>>>>>>> 7605d815
    let previousTime = 0;
    async function frame(currentTime) {
      const deltaTime = currentTime - previousTime;
      previousTime = currentTime;
      ctx.clearRect(0, 0, canvas.width, canvas.height);

      // Handle async update without blocking frame rate
      try {
        await game.update(deltaTime);
      } catch (error) {
        console.error("Game update error:", error);
      }

      game.draw(ctx);
      requestAnimationFrame(frame);
    }
    requestAnimationFrame(frame);
  });
}<|MERGE_RESOLUTION|>--- conflicted
+++ resolved
@@ -17,22 +17,13 @@
   // Initialize logging system
   log.setLevel(log.LEVELS.INFO);
 
-<<<<<<< HEAD
-  console.log("🎮 Creating game instance...");
-=======
   console.log('Creating game instance...');
->>>>>>> 7605d815
   const game = new Game();
 
   // Wait for game to be ready before starting game loop
   game.onReady(() => {
-<<<<<<< HEAD
-    console.log("🚀 Game ready - starting game loop");
+    console.log('Game ready - starting game loop');
 
-=======
-    console.log('Game ready - starting game loop');
-    
->>>>>>> 7605d815
     let previousTime = 0;
     async function frame(currentTime) {
       const deltaTime = currentTime - previousTime;
