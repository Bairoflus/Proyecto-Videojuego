--- conflicted
+++ resolved
@@ -118,13 +118,8 @@
  * @returns {Promise<Object>} Player settings
  */
 export async function getPlayerSettings(userId) {
-<<<<<<< HEAD
   const response = await apiRequest(`/users/${userId}/settings`);
-  return response.data; // Extract data from {success: true, data: {...}}
-=======
-    const response = await apiRequest(`/users/${userId}/settings`);
-    return response.data; // Settings object with music_volume, sfx_volume, auto_save_enabled
->>>>>>> 7605d815
+  return response.data; // Settings object with music_volume, sfx_volume, auto_save_enabled
 }
 
 /**
@@ -657,24 +652,6 @@
 }
 
 /**
-<<<<<<< HEAD
- * Get first run masters (admin only)
- * @param {string} sessionToken - Admin session token
- * @returns {Promise<Array>} First run masters data
- */
-export async function getAdminFirstRunMasters(sessionToken) {
-  const response = await apiRequest("/admin/analytics/first-run-masters", {
-    method: "GET",
-    headers: {
-      Authorization: `Bearer ${sessionToken}`,
-    },
-  });
-  return response.data;
-}
-
-/**
-=======
->>>>>>> 7605d815
  * Get permanent upgrades adoption (admin only)
  * @param {string} sessionToken - Admin session token
  * @returns {Promise<Array>} Permanent upgrades adoption data
@@ -837,37 +814,22 @@
  * Clear admin session data
  */
 export function clearAdminSession() {
-<<<<<<< HEAD
-  console.log("🔐 Clearing admin session data...");
-
-  const adminKeys = ["adminSessionToken", "userRole", "adminUser"];
-
-  adminKeys.forEach((key) => {
+  console.log('Clearing admin session data...');
+
+  const adminKeys = [
+    'adminSessionToken',
+    'userRole',
+    'adminUser'
+  ];
+
+  adminKeys.forEach(key => {
     if (localStorage.getItem(key) !== null) {
       localStorage.removeItem(key);
       console.log(`  Cleared admin key: ${key}`);
     }
   });
 
-  console.log("✅ Admin session cleared");
-=======
-    console.log('Clearing admin session data...');
-    
-    const adminKeys = [
-        'adminSessionToken',
-        'userRole',
-        'adminUser'
-    ];
-    
-    adminKeys.forEach(key => {
-        if (localStorage.getItem(key) !== null) {
-            localStorage.removeItem(key);
-            console.log(`  Cleared admin key: ${key}`);
-        }
-    });
-    
-    console.log('Admin session cleared');
->>>>>>> 7605d815
+  console.log('Admin session cleared');
 }
 
 /**
@@ -875,69 +837,35 @@
  * @returns {Promise<boolean>} Success status
  */
 export async function enhancedAdminLogout() {
-<<<<<<< HEAD
   try {
-    console.log("🚪 Starting enhanced admin logout...");
-
-    const sessionToken = localStorage.getItem("adminSessionToken");
+    console.log('Starting enhanced admin logout...');
+
+    const sessionToken = localStorage.getItem('adminSessionToken');
 
     // Call backend admin logout if we have a token
     if (sessionToken) {
       try {
         await adminLogout(sessionToken);
-        console.log("✅ Admin backend logout successful");
+        console.log('Admin backend logout successful');
       } catch (error) {
-        console.warn(
-          "⚠️ Admin backend logout failed, but continuing with cleanup:",
-          error
-        );
+        console.warn('Admin backend logout failed, but continuing with cleanup:', error);
       }
     }
 
     // Clear admin session data
     clearAdminSession();
 
-    console.log("✅ Enhanced admin logout completed successfully");
+    console.log('Enhanced admin logout completed successfully');
     return true;
+
   } catch (error) {
-    console.error("❌ Enhanced admin logout error:", error);
+    console.error('Enhanced admin logout error:', error);
 
     // Emergency cleanup even on error
     clearAdminSession();
 
     return false;
   }
-}
-=======
-    try {
-        console.log('Starting enhanced admin logout...');
-        
-        const sessionToken = localStorage.getItem('adminSessionToken');
-        
-        // Call backend admin logout if we have a token
-        if (sessionToken) {
-            try {
-                await adminLogout(sessionToken);
-                console.log('Admin backend logout successful');
-            } catch (error) {
-                console.warn('Admin backend logout failed, but continuing with cleanup:', error);
-            }
-        }
-        
-        // Clear admin session data
-        clearAdminSession();
-        
-        console.log('Enhanced admin logout completed successfully');
-        return true;
-        
-    } catch (error) {
-        console.error('Enhanced admin logout error:', error);
-        
-        // Emergency cleanup even on error
-        clearAdminSession();
-        
-        return false;
-    }
 }
 
 /**
@@ -950,10 +878,9 @@
  * @returns {Promise<Object>} Update confirmation
  */
 export async function updateRunStats(runId, statsData) {
-    const response = await apiRequest(`/runs/${runId}/stats`, {
-        method: 'PUT',
-        body: JSON.stringify(statsData)
-    });
-    return response; // {success: true, message: "Run stats updated successfully"}
-} 
->>>>>>> 7605d815
+  const response = await apiRequest(`/runs/${runId}/stats`, {
+    method: 'PUT',
+    body: JSON.stringify(statsData)
+  });
+  return response; // {success: true, message: "Run stats updated successfully"}
+} 