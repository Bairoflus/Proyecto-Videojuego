// ===================================================
// WEAPON UPGRADE MANAGER - SHATTERED TIMELINE
// ===================================================
// Objective: Handle temporary weapon upgrades
// Logic: Keep on logout, reset on death
// ===================================================

import { apiRequest } from "./api.js";
import { EnumUtils } from "../constants/gameEnums.js";

export class WeaponUpgradeManager {
  constructor() {
    this.currentUpgrades = {
      melee: 1,
      ranged: 1,
    };
    this.userId = null;
    this.runId = null;

    // Performance optimization: Cache calculated values
    this.damageCache = new Map();
    this.costCache = new Map();
    this.lastCacheUpdate = 0;
    this.cacheTimeout = 30000; // 30 seconds

    // Debouncing for save operations
    this.saveDebounceTimeout = null;
    this.pendingSave = false;

    // Performance metrics
    this.performanceMetrics = {
      saveCount: 0,
      loadCount: 0,
      averageSaveTime: 0,
      averageLoadTime: 0,
      cacheHits: 0,
      cacheMisses: 0,
    };

    // Memory leak prevention
    this.cleanupTasks = new Set();
    this.eventListeners = new Set();

    // Setup cleanup listeners
    this.setupCleanupListeners();
  }

  // ===================================================
  // MEMORY LEAK PREVENTION
  // ===================================================

  /**
   * Setup cleanup listeners to prevent memory leaks
   */
  setupCleanupListeners() {
    const beforeUnloadHandler = () => this.cleanup();
    window.addEventListener("beforeunload", beforeUnloadHandler);

    this.eventListeners.add(() =>
      window.removeEventListener("beforeunload", beforeUnloadHandler)
    );
  }

  /**
   * Cleanup all resources to prevent memory leaks
   */
  cleanup() {
    console.log("Cleaning up WeaponUpgradeManager resources...");

    // Clear debounce timeout
    if (this.saveDebounceTimeout) {
      clearTimeout(this.saveDebounceTimeout);
      this.saveDebounceTimeout = null;
    }

    // Clear caches
    this.damageCache.clear();
    this.costCache.clear();

    // Remove event listeners
    this.eventListeners.forEach((cleanup) => cleanup());
    this.eventListeners.clear();

    // Execute cleanup tasks
    this.cleanupTasks.forEach((task) => task());
    this.cleanupTasks.clear();

    // Reset state
    this.currentUpgrades = { melee: 1, ranged: 1 };
    this.userId = null;
    this.runId = null;
    this.pendingSave = false;

    console.log("Weapon upgrade manager cleaned up");
  }

  // ===================================================
  // CACHE MANAGEMENT
  // ===================================================

  /**
   * Generate cache key for damage/cost calculations
   * @param {string} weaponType - Weapon type
   * @param {number} level - Weapon level
   */
  generateCacheKey(weaponType, level) {
    return `${weaponType}_${level}`;
  }

  /**
   * Check if cache is still valid
   */
  isCacheValid() {
    return Date.now() - this.lastCacheUpdate < this.cacheTimeout;
  }

  /**
   * Clear cache if expired
   */
  clearExpiredCache() {
    if (!this.isCacheValid()) {
      this.damageCache.clear();
      this.costCache.clear();
      this.lastCacheUpdate = Date.now();
    }
  }

  /**
   * Get cached weapon damage
   * @param {string} weaponType - Weapon type
   * @param {number} level - Weapon level
   */
  getCachedDamage(weaponType, level) {
    this.clearExpiredCache();

    const key = this.generateCacheKey(weaponType, level);

    if (this.damageCache.has(key)) {
      this.performanceMetrics.cacheHits++;
      return this.damageCache.get(key);
    }

    this.performanceMetrics.cacheMisses++;
    const damage = EnumUtils.calculateWeaponDamage(weaponType, level);
    this.damageCache.set(key, damage);

    return damage;
  }

  /**
   * Get cached upgrade cost
   * @param {string} weaponType - Weapon type
   * @param {number} level - Target level
   */
  getCachedCost(weaponType, level) {
    this.clearExpiredCache();

    const key = this.generateCacheKey(weaponType, level);

    if (this.costCache.has(key)) {
      this.performanceMetrics.cacheHits++;
      return this.costCache.get(key);
    }

    this.performanceMetrics.cacheMisses++;
    const cost = EnumUtils.calculateUpgradeCost(weaponType, level);
    this.costCache.set(key, cost);

    return cost;
  }

  // ===================================================
  // INITIALIZATION AND CONFIGURATION
  // ===================================================

  /**
   * Initializes the manager with user and run data
   * @param {number} userId - User ID
   * @param {number} runId - Current run ID
   */
  async initialize(userId, runId) {
    const startTime = performance.now();

    try {
      this.userId = userId;
      this.runId = runId;
<<<<<<< HEAD

      // Cargar upgrades existentes para este run
=======
      
      // Load existing upgrades for this run
>>>>>>> 7605d815
      await this.loadCurrentUpgrades();

      const initTime = performance.now() - startTime;
      console.log(
        `WeaponUpgradeManager initialized in ${initTime.toFixed(2)}ms`
      );
    } catch (error) {
      console.error("Error initializing WeaponUpgradeManager:", error);
      throw error;
    }
  }

  /**
   * Loads current temporary upgrades from the database
   */
  async loadCurrentUpgrades() {
    const startTime = performance.now();

    try {
      if (!this.userId || !this.runId) {
        console.warn("Cannot load upgrades: missing userId or runId");
        return;
      }

      const response = await apiRequest(
        `/users/${this.userId}/weapon-upgrades/${this.runId}`
      );

      const loadTime = performance.now() - startTime;
      this.updateLoadMetrics(loadTime, true);

      if (response.success && response.data) {
        this.currentUpgrades = {
          melee: response.data.close_combat || 1,
          ranged: response.data.distance_combat || 1,
        };

        // Only log during initial load or significant events
        // console.log(`Weapon upgrades loaded in ${loadTime.toFixed(2)}ms:`, this.currentUpgrades);
      } else {
        // No previous upgrades, use default values
        this.currentUpgrades = { melee: 1, ranged: 1 };
        // console.log('Using default weapon levels');
      }

      // Clear cache since levels may have changed
      this.damageCache.clear();
      this.costCache.clear();
      this.lastCacheUpdate = Date.now();
    } catch (error) {
      const loadTime = performance.now() - startTime;
      this.updateLoadMetrics(loadTime, false);
      console.error("Error loading weapon upgrades:", error);
      this.currentUpgrades = { melee: 1, ranged: 1 };
    }
  }

  // ===================================================
  // UPGRADE METHODS
  // ===================================================

  /**
   * Upgrades a weapon to the next level
   * @param {string} weaponType - Weapon type ('melee' or 'ranged')
   * @returns {Object} - {success: boolean, newLevel?: number, message?: string}
   */
  async upgradeWeapon(weaponType) {
    if (!this.isValidWeaponType(weaponType)) {
      console.error("Invalid weapon type:", weaponType);
      return {
        success: false,
        message: `Invalid weapon type: ${weaponType}`,
      };
    }

    const currentLevel = this.currentUpgrades[weaponType];
    const maxLevel = 15; // From gameEnums

    if (currentLevel >= maxLevel) {
      console.warn(`${weaponType} weapon already at max level (${maxLevel})`);
      return {
        success: false,
        message: `${weaponType} weapon already at max level (${maxLevel})`,
      };
    }

    // Store original level for rollback
    const originalLevel = currentLevel;
<<<<<<< HEAD

    // Incrementar nivel localmente
=======
    
    // Increment level locally
>>>>>>> 7605d815
    this.currentUpgrades[weaponType] = currentLevel + 1;

    // Clear cache for this weapon type
    this.invalidateWeaponCache(weaponType);

    // Sync with database using debounced save
    const success = await this.debouncedSave();

    if (success) {
      // Only log significant weapon upgrades, not every level change
      // console.log(`${weaponType} weapon upgraded to level ${this.currentUpgrades[weaponType]}`);
      return {
        success: true,
        newLevel: this.currentUpgrades[weaponType],
      };
    } else {
      // Rollback local change if sync failed
      this.currentUpgrades[weaponType] = originalLevel;
      this.invalidateWeaponCache(weaponType);
      return {
        success: false,
        message: "Failed to save upgrade to database",
      };
    }
  }

  /**
   * Sets the level of a specific weapon
   * @param {string} weaponType - Weapon type
   * @param {number} level - New level (1-15)
   */
  async setWeaponLevel(weaponType, level) {
    if (!this.isValidWeaponType(weaponType)) {
      console.error("Invalid weapon type:", weaponType);
      return false;
    }

    if (level < 1 || level > 15) {
      console.error("Invalid weapon level:", level);
      return false;
    }

    const originalLevel = this.currentUpgrades[weaponType];
    this.currentUpgrades[weaponType] = level;

    // Clear cache for this weapon type
    this.invalidateWeaponCache(weaponType);

    const success = await this.debouncedSave();

    if (!success) {
      // Rollback on failure
      this.currentUpgrades[weaponType] = originalLevel;
      this.invalidateWeaponCache(weaponType);
    }

    return success;
  }

  /**
   * Invalidate cache entries for a specific weapon type
   * @param {string} weaponType - Weapon type to invalidate
   */
  invalidateWeaponCache(weaponType) {
    // Remove all cache entries for this weapon type
    for (let level = 1; level <= 15; level++) {
      const key = this.generateCacheKey(weaponType, level);
      this.damageCache.delete(key);
      this.costCache.delete(key);
    }
  }

  /**
   * Debounced save to prevent excessive API calls
   */
  async debouncedSave() {
    if (this.pendingSave) {
      return true; // Already saving
    }

    return new Promise((resolve) => {
      if (this.saveDebounceTimeout) {
        clearTimeout(this.saveDebounceTimeout);
      }

      this.saveDebounceTimeout = setTimeout(async () => {
        const result = await this.saveUpgrades();
        this.pendingSave = false;
        resolve(result);
      }, 1000); // 1 second debounce

      this.pendingSave = true;
    });
  }

  /**
   * Saves current
   */
  async saveUpgrades() {
    const startTime = performance.now();

    try {
      if (!this.userId || !this.runId) {
        console.warn("Cannot save upgrades: missing userId or runId");
        return false;
      }

      const response = await apiRequest(
        `/users/${this.userId}/weapon-upgrades/${this.runId}`,
        {
          method: "PUT",
          body: JSON.stringify({
            meleeLevel: this.currentUpgrades.melee,
            rangedLevel: this.currentUpgrades.ranged,
          }),
        }
      );

      const saveTime = performance.now() - startTime;
      this.updateSaveMetrics(saveTime, response.success);

      if (response.success) {
        console.log(
          `Weapon upgrades saved successfully in ${saveTime.toFixed(2)}ms`
        );
        return true;
      } else {
        console.error("Failed to save weapon upgrades:", response.message);
        return false;
      }
    } catch (error) {
      const saveTime = performance.now() - startTime;
      this.updateSaveMetrics(saveTime, false);
      console.error("Error saving weapon upgrades:", error);
      return false;
    }
  }

  // ===================================================
  // DEATH AND LOGOUT MANAGEMENT
  // ===================================================

  /**
   * Resets all temporary upgrades (when the player dies)
   */
  async resetOnDeath() {
    try {
      console.log("Resetting weapon upgrades due to player death...");

      if (!this.userId || !this.runId) {
        console.warn("Cannot reset upgrades: missing userId or runId");
        return false;
      }

      const response = await apiRequest(
        `/users/${this.userId}/weapon-upgrades/${this.runId}`,
        {
          method: "DELETE",
        }
      );

      if (response.success) {
        // Reset local values
        this.currentUpgrades = { melee: 1, ranged: 1 };

        // Clear all caches
        this.damageCache.clear();
        this.costCache.clear();
        this.lastCacheUpdate = Date.now();

        // Reset performance metrics
        this.performanceMetrics = {
          saveCount: 0,
          loadCount: 0,
          averageSaveTime: 0,
          averageLoadTime: 0,
          cacheHits: 0,
          cacheMisses: 0,
        };

        console.log("Weapon upgrades reset successfully");
        return true;
      } else {
        console.error("Failed to reset weapon upgrades:", response.message);
        return false;
      }
    } catch (error) {
      console.error("Error resetting weapon upgrades:", error);
      return false;
    }
  }

  /**
   * Preserves upgrades on logout (does nothing, they are automatically maintained)
   */
  async preserveOnLogout() {
    // Clear any pending debounced saves
    if (this.saveDebounceTimeout) {
      clearTimeout(this.saveDebounceTimeout);
      this.saveDebounceTimeout = null;
    }

    // Force immediate save
    const success = await this.saveUpgrades();

    if (success) {
      console.log("🚪 Weapon upgrades preserved for logout");
    }

    return success;
  }

  // ===================================================
  // QUERY METHODS
  // ===================================================

  /**
   * Get current weapon levels for both weapon types
   * @returns {Object} Object with melee and ranged levels
   */
  getWeaponLevels() {
    return {
      melee: this.currentUpgrades.melee,
      ranged: this.currentUpgrades.ranged,
    };
  }

  /**
   * Get current weapon level for a specific weapon type
   * @param {string} weaponType - Weapon type
   * @returns {number} Current weapon level
   */
  getWeaponLevel(weaponType) {
    if (!this.isValidWeaponType(weaponType)) {
      console.error("Invalid weapon type:", weaponType);
      return 1;
    }

    return this.currentUpgrades[weaponType];
  }

  /**
   * Gets the current damage of a weapon
   * @param {string} weaponType - Weapon type
   * @returns {number} - Current damage of the weapon
   */
  getWeaponDamage(weaponType) {
    const level = this.getWeaponLevel(weaponType);
    return this.getCachedDamage(weaponType, level);
  }

  /**
   * Gets the upgrade cost for the next level
   * @param {string} weaponType - Weapon type
   * @returns {number} - Cost to upgrade to the next level
   */
  getUpgradeCost(weaponType) {
    const currentLevel = this.getWeaponLevel(weaponType);
    const nextLevel = currentLevel + 1;

    if (nextLevel > 15) {
      return 0; // Already at max level
    }

    return this.getCachedCost(weaponType, nextLevel);
  }

  /**
   * Checks if a weapon can be upgraded
   * @param {string} weaponType - Weapon type
   * @returns {boolean} - True if it can be upgraded
   */
  canUpgradeWeapon(weaponType) {
    if (!this.isValidWeaponType(weaponType)) {
      return false;
    }

    return this.getWeaponLevel(weaponType) < 15;
  }

  /**
   * Gets complete information about all weapons
   * @returns {Object} - Detailed information about all weapons
   */
  getAllWeaponsInfo() {
    return {
      melee: {
        level: this.getWeaponLevel("melee"),
        damage: this.getWeaponDamage("melee"),
        upgradeCost: this.getUpgradeCost("melee"),
        canUpgrade: this.canUpgradeWeapon("melee"),
      },
      ranged: {
        level: this.getWeaponLevel("ranged"),
        damage: this.getWeaponDamage("ranged"),
        upgradeCost: this.getUpgradeCost("ranged"),
        canUpgrade: this.canUpgradeWeapon("ranged"),
      },
    };
  }

  // ===================================================
  // UTILITY METHODS
  // ===================================================

  /**
   * Validates if a weapon type is valid
   * @param {string} weaponType - Weapon type to validate
   * @returns {boolean} - True if it is valid
   */
  isValidWeaponType(weaponType) {
    return ["melee", "ranged"].includes(weaponType);
  }

  // ===================================================
  // PERFORMANCE METRICS
  // ===================================================

  /**
   * Update save performance metrics
   * @param {number} saveTime - Time taken for save operation
   * @param {boolean} success - Whether save was successful
   */
  updateSaveMetrics(saveTime, success) {
    if (success) {
      this.performanceMetrics.saveCount++;
      const count = this.performanceMetrics.saveCount;
      this.performanceMetrics.averageSaveTime =
        (this.performanceMetrics.averageSaveTime * (count - 1) + saveTime) /
        count;
    }
  }

  /**
   * Update load performance metrics
   * @param {number} loadTime - Time taken for load operation
   * @param {boolean} success - Whether load was successful
   */
  updateLoadMetrics(loadTime, success) {
    if (success) {
      this.performanceMetrics.loadCount++;
      const count = this.performanceMetrics.loadCount;
      this.performanceMetrics.averageLoadTime =
        (this.performanceMetrics.averageLoadTime * (count - 1) + loadTime) /
        count;
    }
  }

  /**
   * Get performance metrics for monitoring
   */
  getPerformanceMetrics() {
    const cacheTotal =
      this.performanceMetrics.cacheHits + this.performanceMetrics.cacheMisses;
    const cacheHitRate =
      cacheTotal > 0
        ? (this.performanceMetrics.cacheHits / cacheTotal) * 100
        : 0;

    return {
      ...this.performanceMetrics,
      cacheHitRate: cacheHitRate.toFixed(1) + "%",
      cacheSize: this.damageCache.size + this.costCache.size,
      cacheValidUntil: new Date(
        this.lastCacheUpdate + this.cacheTimeout
      ).toISOString(),
    };
  }

  /**
   * Get status summary with performance data
   * @returns {Object} - Status summary
   */
  getStatusSummary() {
    return {
      userId: this.userId,
      runId: this.runId,
      upgrades: { ...this.currentUpgrades },
      totalDamage:
        this.getWeaponDamage("melee") + this.getWeaponDamage("ranged"),
      performance: this.getPerformanceMetrics(),
    };
  }
}

// ===================================================
// SINGLETON INSTANCE
// ===================================================

export const weaponUpgradeManager = new WeaponUpgradeManager();
export default weaponUpgradeManager;<|MERGE_RESOLUTION|>--- conflicted
+++ resolved
@@ -184,13 +184,8 @@
     try {
       this.userId = userId;
       this.runId = runId;
-<<<<<<< HEAD
-
-      // Cargar upgrades existentes para este run
-=======
-      
+
       // Load existing upgrades for this run
->>>>>>> 7605d815
       await this.loadCurrentUpgrades();
 
       const initTime = performance.now() - startTime;
@@ -279,13 +274,8 @@
 
     // Store original level for rollback
     const originalLevel = currentLevel;
-<<<<<<< HEAD
-
-    // Incrementar nivel localmente
-=======
-    
+
     // Increment level locally
->>>>>>> 7605d815
     this.currentUpgrades[weaponType] = currentLevel + 1;
 
     // Clear cache for this weapon type
