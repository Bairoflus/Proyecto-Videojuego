// ===================================================
// PERMANENT UPGRADE POPUP - SHATTERED TIMELINE
// ===================================================
// Objective: Permanent upgrade popup
// Trigger: After killing a boss
// Options: Health (+15), Stamina (+20)
// ===================================================

import { PERMANENT_UPGRADES } from "../../constants/gameEnums.js";
import { applyPermanentUpgrade } from "../../utils/api.js";

export class PermanentUpgradePopup {
  constructor() {
    this.isActive = false;
    this.selectedUpgrade = null;
    this.userId = null;
    this.onUpgradeSelected = null;

    // DOM elements
    this.overlay = null;
    this.popup = null;
    this.upgradeButtons = [];
  }

  // ===================================================
  // CREATION OF UI
  // =  ==================================================

  /**
   * Crea los elementos HTML del popup
   */
  createPopupElements() {
    // Background overlay
    this.overlay = document.createElement("div");
    this.overlay.className = "permanent-upgrade-overlay";
    this.overlay.style.cssText = `
      position: fixed;
      top: 0;
      left: 0;
      width: 100vw;
      height: 100vh;
      background: rgba(0, 0, 0, 0.8);
      display: flex;
      justify-content: center;
      align-items: center;
      z-index: 10000;
      backdrop-filter: blur(5px);
    `;

    // Popup principal
    this.popup = document.createElement("div");
    this.popup.className = "permanent-upgrade-popup";
    this.popup.style.cssText = `
      background: linear-gradient(135deg, #2c1810, #4a2c1a);
      border: 3px solid #d4af37;
      border-radius: 15px;
      padding: 30px;
      max-width: 600px;
      width: 90%;
      text-align: center;
      box-shadow: 0 0 30px rgba(212, 175, 55, 0.5);
      animation: popup-appear 0.3s ease-out;
    `;

    // Title
<<<<<<< HEAD
    const title = document.createElement("h1");
    title.textContent = "🏆 BOSS DEFEATED! 🏆";
=======
    const title = document.createElement('h1');
    title.textContent = 'BOSS DEFEATED!';
>>>>>>> 7605d815
    title.style.cssText = `
      color: #d4af37;
      font-size: 2.5em;
      margin: 0 0 10px 0;
      text-shadow: 2px 2px 4px rgba(0, 0, 0, 0.8);
      font-family: 'Orbitron', monospace;
    `;

    // Subtitle
    const subtitle = document.createElement("h2");
    subtitle.textContent = "Choose a Permanent Upgrade";
    subtitle.style.cssText = `
      color: #fff;
      font-size: 1.3em;
      margin: 0 0 30px 0;
      font-weight: normal;
    `;

    // Options container
    const optionsContainer = document.createElement("div");
    optionsContainer.className = "upgrade-options";
    optionsContainer.style.cssText = `
      display: flex;
      gap: 20px;
      justify-content: center;
      flex-wrap: wrap;
      margin-bottom: 20px;
    `;

    // Create upgrade buttons
    this.createUpgradeButtons(optionsContainer);

    // Warning
<<<<<<< HEAD
    const warning = document.createElement("p");
    warning.textContent =
      "⚠️ Choose wisely! This upgrade is permanent and cannot be changed.";
=======
    const warning = document.createElement('p');
    warning.textContent = 'Choose wisely! This upgrade is permanent and cannot be changed.';
>>>>>>> 7605d815
    warning.style.cssText = `
      color: #ff9800;
      font-size: 0.9em;
      margin: 20px 0 0 0;
      font-style: italic;
    `;

    // Assemble popup
    this.popup.appendChild(title);
    this.popup.appendChild(subtitle);
    this.popup.appendChild(optionsContainer);
    this.popup.appendChild(warning);

    this.overlay.appendChild(this.popup);

    // Add CSS animation
    this.addAnimationStyles();
  }

  /**
   * Creates the upgrade selection buttons
   */
  createUpgradeButtons(container) {
<<<<<<< HEAD
    const upgradeTypes = ["health_max", "stamina_max", "movement_speed"];

    upgradeTypes.forEach((upgradeType) => {
=======
    const upgradeTypes = ['health_max', 'stamina_max'];
    
    upgradeTypes.forEach(upgradeType => {
>>>>>>> 7605d815
      const upgradeInfo = PERMANENT_UPGRADES[upgradeType];

      const button = document.createElement("button");
      button.className = "upgrade-button";
      button.dataset.upgradeType = upgradeType;

      button.style.cssText = `
        background: linear-gradient(135deg, #1a1a1a, #2d2d2d);
        border: 2px solid #555;
        border-radius: 10px;
        padding: 20px;
        width: 160px;
        color: #fff;
        cursor: pointer;
        transition: all 0.3s ease;
        text-align: center;
        font-family: inherit;
      `;

      // Icon
      const icon = document.createElement("div");
      icon.textContent = upgradeInfo.icon;
      icon.style.cssText = `
        font-size: 3em;
        margin-bottom: 10px;
      `;

      // Name
      const name = document.createElement("div");
      name.textContent = upgradeInfo.name;
      name.style.cssText = `
        font-size: 1.1em;
        font-weight: bold;
        margin-bottom: 8px;
        color: #d4af37;
      `;

      // Description
      const description = document.createElement("div");
      description.textContent = upgradeInfo.description;
      description.style.cssText = `
        font-size: 0.9em;
        color: #ccc;
        line-height: 1.3;
      `;

      button.appendChild(icon);
      button.appendChild(name);
      button.appendChild(description);

      // Event listeners
      button.addEventListener("mouseenter", () => {
        button.style.borderColor = "#d4af37";
        button.style.background = "linear-gradient(135deg, #2d2d2d, #3d3d3d)";
        button.style.transform = "translateY(-3px)";
        button.style.boxShadow = "0 5px 15px rgba(212, 175, 55, 0.3)";
      });

      button.addEventListener("mouseleave", () => {
        if (this.selectedUpgrade !== upgradeType) {
          button.style.borderColor = "#555";
          button.style.background = "linear-gradient(135deg, #1a1a1a, #2d2d2d)";
          button.style.transform = "translateY(0)";
          button.style.boxShadow = "none";
        }
      });

      button.addEventListener("click", () => {
        this.selectUpgrade(upgradeType);
      });

      this.upgradeButtons.push(button);
      container.appendChild(button);
    });
  }

  /**
   * Adds CSS animation styles
   */
  addAnimationStyles() {
    if (!document.getElementById("permanent-upgrade-styles")) {
      const styles = document.createElement("style");
      styles.id = "permanent-upgrade-styles";
      styles.textContent = `
        @keyframes popup-appear {
          from {
            opacity: 0;
            transform: scale(0.8);
          }
          to {
            opacity: 1;
            transform: scale(1);
          }
        }
        
        .upgrade-button:active {
          transform: translateY(1px) !important;
        }
      `;
      document.head.appendChild(styles);
    }
  }

  // ===================================================
  // LOGIC OF SELECTION
  // ===================================================

  /**
   * Selects an upgrade and updates the UI
   */
  selectUpgrade(upgradeType) {
    // Clear previous selection
    this.upgradeButtons.forEach((button) => {
      if (button.dataset.upgradeType !== upgradeType) {
        button.style.borderColor = "#555";
        button.style.background = "linear-gradient(135deg, #1a1a1a, #2d2d2d)";
        button.style.transform = "translateY(0)";
        button.style.boxShadow = "none";
      }
    });

    // Mark new upgrade selected
    const selectedButton = this.upgradeButtons.find(
      (button) => button.dataset.upgradeType === upgradeType
    );

    if (selectedButton) {
      selectedButton.style.borderColor = "#4caf50";
      selectedButton.style.background =
        "linear-gradient(135deg, #1b5e20, #2e7d32)";
      selectedButton.style.transform = "translateY(-3px)";
      selectedButton.style.boxShadow = "0 5px 15px rgba(76, 175, 80, 0.4)";
    }

    this.selectedUpgrade = upgradeType;

    // Create confirm button if it doesn't exist
    this.createConfirmButton();
  }

  /**
   * Creates the confirm button
   */
  createConfirmButton() {
    // Remove previous button if it exists
    const existingButton = this.popup.querySelector(".confirm-button");
    if (existingButton) {
      existingButton.remove();
    }

    const confirmButton = document.createElement("button");
    confirmButton.className = "confirm-button";
    confirmButton.textContent = "Confirm Selection";
    confirmButton.style.cssText = `
      background: linear-gradient(135deg, #4caf50, #66bb6a);
      border: none;
      border-radius: 8px;
      padding: 12px 30px;
      color: white;
      font-size: 1.1em;
      font-weight: bold;
      cursor: pointer;
      margin-top: 20px;
      transition: all 0.3s ease;
    `;

    confirmButton.addEventListener("mouseenter", () => {
      confirmButton.style.background =
        "linear-gradient(135deg, #66bb6a, #81c784)";
      confirmButton.style.transform = "translateY(-2px)";
    });

    confirmButton.addEventListener("mouseleave", () => {
      confirmButton.style.background =
        "linear-gradient(135deg, #4caf50, #66bb6a)";
      confirmButton.style.transform = "translateY(0)";
    });

    confirmButton.addEventListener("click", () => {
      this.confirmSelection();
    });

    this.popup.appendChild(confirmButton);
  }

  // ===================================================
  // MAIN METHODS
  // ===================================================

  /**
   * NEW: Muestra el popup de mejoras permanentes
   * @param {Function} callback - Callback cuando se selecciona upgrade
   */
  show(callback = null) {
    if (this.isActive) return;

    this.userId = localStorage.getItem("currentUserId");
    this.onUpgradeSelected = callback;
    this.selectedUpgrade = null;

    if (!this.userId) {
      console.warn("No userId found for permanent upgrade popup");
      return;
    }

    // NEW: Set game state to upgrade selection
    if (window.game) {
      window.game.gameState = "upgradeSelection";
    }

    // Create elements if they don't exist
    if (!this.overlay) {
      this.createPopupElements();
    }

    // Show popup
    document.body.appendChild(this.overlay);
    this.isActive = true;

    console.log("Permanent upgrade popup shown");
  }

  /**
   * NEW: Confirma la selección y aplica el upgrade
   */
  async confirmSelection() {
    if (!this.selectedUpgrade || !this.userId) {
      console.error("Cannot confirm: no upgrade selected or missing userId");
      return;
    }

    try {
      console.log(`Applying permanent upgrade: ${this.selectedUpgrade}`);

      // NEW: Use specific API function
      const response = await applyPermanentUpgrade(
        parseInt(this.userId),
        this.selectedUpgrade
      );

      if (response.success) {
        console.log(`Permanent upgrade applied: ${this.selectedUpgrade}`);

        // NEW: Apply upgrade to player immediately for visual feedback
        if (window.game && window.game.player) {
          this.applyUpgradeToPlayer(this.selectedUpgrade, window.game.player);
        }

        // Llamar callback si existe
        if (this.onUpgradeSelected) {
          this.onUpgradeSelected(this.selectedUpgrade);
        }

        // Ocultar popup
        this.hide();

        // REMOVED: Automatic floor transition - let player move manually
        // Player must now move to the edge to trigger floor transition
        console.log(
          "Upgrade complete - player can now move to next floor manually"
        );
      } else {
        console.error("Failed to apply permanent upgrade:", response.message);
        alert("Error applying upgrade. Please try again.");
      }
    } catch (error) {
      console.error("Error confirming selection:", error);
      alert("Network error. Please try again.");
    }
  }

  /**
   * NEW: Oculta el popup
   */
  hide() {
    if (!this.isActive) return;

    // NEW: Resume game state
    if (window.game) {
      window.game.gameState = "playing";
    }

    // Remove from DOM
    if (this.overlay && this.overlay.parentNode) {
      this.overlay.parentNode.removeChild(this.overlay);
    }

    this.isActive = false;
    this.selectedUpgrade = null;
    this.userId = null;
    this.onUpgradeSelected = null;

    console.log("Permanent upgrade popup hidden");
  }

  /**
   * NEW: Draw method for canvas integration (if needed)
   */
  draw(ctx) {
    // This popup uses DOM elements, so no canvas drawing needed
    // But we keep this method for consistency with other game objects
  }

  /**
   * NEW: Apply permanent upgrade immediately to player for visual feedback
   * @param {string} upgradeType - Type of upgrade
   * @param {Player} player - Player instance
   */
  applyUpgradeToPlayer(upgradeType, player) {
    const upgradeInfo = PERMANENT_UPGRADES[upgradeType];
    if (!upgradeInfo) {
      console.warn(`Unknown upgrade type: ${upgradeType}`);
      return;
    }

    switch (upgradeType) {
      case "health_max":
        const oldMaxHealth = player.maxHealth;
        player.maxHealth += upgradeInfo.value;
        // Also increase current health
        player.health += upgradeInfo.value;
        console.log(
          `Health upgraded: ${oldMaxHealth} → ${player.maxHealth} (${upgradeInfo.description})`
        );
        break;

      case "stamina_max":
        const oldMaxStamina = player.maxStamina;
        player.maxStamina += upgradeInfo.value;
        // Also increase current stamina
        player.stamina += upgradeInfo.value;
        console.log(
          `Stamina upgraded: ${oldMaxStamina} → ${player.maxStamina} (${upgradeInfo.description})`
        );
        break;
<<<<<<< HEAD

      case "movement_speed":
        // Movement speed upgrade would need to be applied in player movement logic
        // For now, just log it - this would need more complex implementation
        console.log(
          `Movement speed upgraded by ${upgradeInfo.value * 100}% (${
            upgradeInfo.description
          })`
        );
        // TODO: Implement movement speed boost in player movement
        break;

=======
        
>>>>>>> 7605d815
      default:
        console.warn(`Unhandled upgrade type: ${upgradeType}`);
    }
  }

  // ===================================================
  // GETTERS
  // ===================================================

  /**
   * Checks if the popup is active
   */
  get visible() {
    return this.isActive;
  }
}

export default PermanentUpgradePopup;<|MERGE_RESOLUTION|>--- conflicted
+++ resolved
@@ -63,13 +63,8 @@
     `;
 
     // Title
-<<<<<<< HEAD
-    const title = document.createElement("h1");
-    title.textContent = "🏆 BOSS DEFEATED! 🏆";
-=======
     const title = document.createElement('h1');
     title.textContent = 'BOSS DEFEATED!';
->>>>>>> 7605d815
     title.style.cssText = `
       color: #d4af37;
       font-size: 2.5em;
@@ -103,14 +98,8 @@
     this.createUpgradeButtons(optionsContainer);
 
     // Warning
-<<<<<<< HEAD
-    const warning = document.createElement("p");
-    warning.textContent =
-      "⚠️ Choose wisely! This upgrade is permanent and cannot be changed.";
-=======
     const warning = document.createElement('p');
     warning.textContent = 'Choose wisely! This upgrade is permanent and cannot be changed.';
->>>>>>> 7605d815
     warning.style.cssText = `
       color: #ff9800;
       font-size: 0.9em;
@@ -134,15 +123,9 @@
    * Creates the upgrade selection buttons
    */
   createUpgradeButtons(container) {
-<<<<<<< HEAD
-    const upgradeTypes = ["health_max", "stamina_max", "movement_speed"];
-
-    upgradeTypes.forEach((upgradeType) => {
-=======
     const upgradeTypes = ['health_max', 'stamina_max'];
-    
+
     upgradeTypes.forEach(upgradeType => {
->>>>>>> 7605d815
       const upgradeInfo = PERMANENT_UPGRADES[upgradeType];
 
       const button = document.createElement("button");
@@ -478,22 +461,7 @@
           `Stamina upgraded: ${oldMaxStamina} → ${player.maxStamina} (${upgradeInfo.description})`
         );
         break;
-<<<<<<< HEAD
-
-      case "movement_speed":
-        // Movement speed upgrade would need to be applied in player movement logic
-        // For now, just log it - this would need more complex implementation
-        console.log(
-          `Movement speed upgraded by ${upgradeInfo.value * 100}% (${
-            upgradeInfo.description
-          })`
-        );
-        // TODO: Implement movement speed boost in player movement
-        break;
-
-=======
-        
->>>>>>> 7605d815
+
       default:
         console.warn(`Unhandled upgrade type: ${upgradeType}`);
     }
