import { GameObject } from "./GameObject.js";

export class AnimatedObject extends GameObject {
  constructor(position, width, height, color, type, sheetCols) {
<<<<<<< HEAD
    // Llamada al constructor
=======
>>>>>>> 0e6ec82d
    super(position, width, height, color, type);
    this.frame = 0;
    this.minFrame = 0;
    this.maxFrame = 0;
    this.sheetCols = sheetCols;
    this.repeat = true;
    this.frameDuration = 100;
    this.totalTime = 0;
  }

  setAnimation(minFrame, maxFrame, repeat, duration) {
    this.minFrame = minFrame;
    this.maxFrame = maxFrame;
    this.frame = minFrame;
    this.repeat = repeat;
    this.totalTime = 0;
    this.frameDuration = duration;
  }

  updateFrame(deltaTime) {
    this.totalTime += deltaTime;
    if (this.totalTime > this.frameDuration) {
      let restart = this.repeat ? this.minFrame : this.frame;
      this.frame = this.frame < this.maxFrame ? this.frame + 1 : restart;
      this.spriteRect.x = this.frame % this.sheetCols;
      this.spriteRect.y = Math.floor(this.frame / this.sheetCols);
      this.totalTime = 0;
    }
  }
}<|MERGE_RESOLUTION|>--- conflicted
+++ resolved
@@ -2,10 +2,7 @@
 
 export class AnimatedObject extends GameObject {
   constructor(position, width, height, color, type, sheetCols) {
-<<<<<<< HEAD
     // Llamada al constructor
-=======
->>>>>>> 0e6ec82d
     super(position, width, height, color, type);
     this.frame = 0;
     this.minFrame = 0;
