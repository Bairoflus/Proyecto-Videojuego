--- conflicted
+++ resolved
@@ -1,6 +1,6 @@
 import { AnimatedObject } from "./AnimatedObject.js";
 import { Vec } from "./Vec.js";
-<<<<<<< HEAD
+import { Rect } from "./Rect.js";
 import { Projectile } from "./Projectile.js";
 import {
   variables,
@@ -42,9 +42,17 @@
     this.invulnerabilityDuration = 1000; // 1 second of invulnerability after taking damage
     this.invulnerabilityTimer = 0;
 
-    // Hitbox (smaller than sprite)
-    this.hitboxWidth = width * 0.6; // 60% of sprite width
-    this.hitboxHeight = height * 0.6; // 60% of sprite height
+    // Customize hitbox to better match player's feet
+    this.hitbox = {
+      width: width * 0.6,
+      height: height * 0.6,
+      offsetX: width * 0.2,  // Center horizontally (20% margin on each side)
+      offsetY: height * 0.3  // Move hitbox down (30% margin at top, 10% at bottom)
+    };
+  }
+
+  setCurrentRoom(room) {
+    this.currentRoom = room;
   }
 
   takeDamage(amount) {
@@ -72,6 +80,18 @@
   setWeapon(type) {
     if (type === "dagger" || type === "slingshot") {
       this.weaponType = type;
+      // Update sprite sheet based on weapon type
+      const spritePath = type === "dagger" 
+        ? "./assets/sprites/dagger-sprite-sheet.png" 
+        : "./assets/sprites/slingshot-sprite-sheet.png";
+      this.setSprite(spritePath, new Rect(0, 0, 64, 64));
+      
+      // Reset to idle animation in current direction
+      const anim = playerMovement[this.currentDirection];
+      this.setAnimation(anim.frames[0], anim.frames[0], false, anim.duration);
+      this.frame = anim.frames[0];
+      this.spriteRect.x = this.frame % this.sheetCols;
+      this.spriteRect.y = Math.floor(this.frame / this.sheetCols);
     }
   }
 
@@ -258,7 +278,38 @@
       });
 
       this.setVelocity();
-      this.position = this.position.plus(this.velocity.times(deltaTime));
+      
+      // Try movement in X direction
+      const newPositionX = this.position.plus(new Vec(this.velocity.x * deltaTime, 0));
+      const tempPlayerX = new Player(
+        newPositionX,
+        this.width,
+        this.height,
+        this.color,
+        this.sheetCols
+      );
+
+      // Try movement in Y direction
+      const newPositionY = this.position.plus(new Vec(0, this.velocity.y * deltaTime));
+      const tempPlayerY = new Player(
+        newPositionY,
+        this.width,
+        this.height,
+        this.color,
+        this.sheetCols
+      );
+
+      // Check collisions separately
+      const canMoveX = !this.currentRoom?.checkWallCollision(tempPlayerX);
+      const canMoveY = !this.currentRoom?.checkWallCollision(tempPlayerY);
+
+      // Apply movement based on collisions
+      if (canMoveX) {
+        this.position.x = newPositionX.x;
+      }
+      if (canMoveY) {
+        this.position.y = newPositionY.y;
+      }
     }
 
     this.constrainToCanvas();
@@ -275,7 +326,7 @@
     this.projectiles.forEach((projectile) => projectile.draw(ctx));
 
     // Draw attack range visualization for melee attacks (dagger)
-    if (variables.showHitboxes && this.weaponType === "dagger") {
+    if (this.weaponType === "dagger") {
       const attackRange = DAGGER_ATTACK_RANGE;
       const attackWidth = DAGGER_ATTACK_WIDTH;
 
@@ -401,108 +452,4 @@
       this.spriteRect.y = Math.floor(this.frame / this.sheetCols);
     }
   }
-=======
-import { variables, playerMovement } from "../config.js";
-
-export class Player extends AnimatedObject {
-    constructor(position, width, height, color, sheetCols) {
-        super(position, width, height, color, "player", sheetCols);
-        this.velocity = new Vec(0, 0);
-        this.keys = [];
-        this.previousDirection = "down";
-        this.currentDirection = "down";
-        this.previousPosition = new Vec(position.x, position.y);
-        this.showHitbox = true; // Variable para controlar la visibilidad del hitbox
-        this.currentRoom = null;
-    }
-
-    setCurrentRoom(room) {
-        this.currentRoom = room;
-    }
-
-    update(deltaTime) {
-        // Guardar posición actual antes de actualizar
-        this.previousPosition = new Vec(this.position.x, this.position.y);
-
-        this.setVelocity();
-        this.setMovementAnimation();
-        
-        // Intentar movimiento en X
-        const newPositionX = this.position.plus(new Vec(this.velocity.x * deltaTime, 0));
-        const tempPlayerX = new Player(newPositionX, this.width, this.height, this.color, this.sheetCols);
-        
-        // Intentar movimiento en Y
-        const newPositionY = this.position.plus(new Vec(0, this.velocity.y * deltaTime));
-        const tempPlayerY = new Player(newPositionY, this.width, this.height, this.color, this.sheetCols);
-        
-        // Verificar colisiones por separado
-        const canMoveX = !this.currentRoom.checkWallCollision(tempPlayerX);
-        const canMoveY = !this.currentRoom.checkWallCollision(tempPlayerY);
-        
-        // Aplicar movimiento según las colisiones
-        if (canMoveX) {
-            this.position.x = newPositionX.x;
-        }
-        if (canMoveY) {
-            this.position.y = newPositionY.y;
-        }
-        
-        this.constrainToCanvas();
-        this.updateFrame(deltaTime);
-    }
-
-    // Evita salida del canvas
-    constrainToCanvas() {
-        const w = variables.canvasWidth;
-        const h = variables.canvasHeight;
-        if (this.position.y < 0) this.position.y = 0;
-        else if (this.position.y + this.height > h) this.position.y = h - this.height;
-        if (this.position.x < 0) this.position.x = 0;
-        else if (this.position.x + this.width > w) this.position.x = w - this.width;
-    }
-
-    // Calcula velocidad normalizada según teclas presionadas
-    setVelocity() {
-        this.velocity = new Vec(0, 0);
-        for (const key of this.keys) {
-            const move = playerMovement[key];
-            this.velocity[move.axis] += move.direction;
-        }
-        this.velocity = this.velocity.normalize().times(variables.playerSpeed);
-    }
-
-    // Determina dirección y ajusta animación
-    setMovementAnimation() {
-        const v = this.velocity;
-        this.currentDirection =
-            Math.abs(v.y) > Math.abs(v.x)
-                ? v.y > 0 ? "down" : v.y < 0 ? "up" : "idle"
-                : v.x > 0 ? "right" : v.x < 0 ? "left" : "idle";
-
-        if (this.currentDirection !== this.previousDirection) {
-            const anim = playerMovement[this.currentDirection];
-            this.setAnimation(...anim.frames, anim.repeat, anim.duration);
-            this.frame = this.minFrame;
-        }
-        this.previousDirection = this.currentDirection;
-    }
-
-    // Sobrescribir el método draw para mostrar el hitbox
-    draw(ctx) {
-        // Primero dibujar el sprite normal
-        super.draw(ctx);
-        
-        // Si showHitbox es true, dibujar el hitbox
-        if (this.showHitbox) {
-            ctx.strokeStyle = 'red';
-            ctx.lineWidth = 2;
-            ctx.strokeRect(
-                this.position.x,
-                this.position.y,
-                this.width,
-                this.height
-            );
-        }
-    }
->>>>>>> e87333e3
 }