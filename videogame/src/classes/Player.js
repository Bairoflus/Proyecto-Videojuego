--- conflicted
+++ resolved
@@ -114,100 +114,101 @@
       );
       this.dashTime -= deltaTime;
     }
-<<<<<<< HEAD
     else {
       // Movimiento normal
       // Update invulnerability timer
       if (this.attackCooldown > 0) {
         this.attackCooldown -= deltaTime;
       }
-      if (this.isAttacking && this.frame >= this.maxFrame) {
-        this.isAttacking = false;
-=======
-
-    // Handle attack animation and projectile creation
-    if (this.isAttacking) {
-      // Create projectile at the middle of the attack animation
-      if (
-        this.weaponType === "slingshot" &&
-        !this.hasCreatedProjectile &&
-        this.frame === Math.floor((this.minFrame + this.maxFrame) / 2)
-      ) {
-        const projectileSpeed = 300;
-        const projectileDamage = 15;
-
-        // Calculate spawn position at the center of the player
-        const spawnPos = new Vec(
-          this.position.x + this.width / 2,
-          this.position.y + this.height / 2
-        );
-
-        // Create a target position based on player's direction
-        let targetPos = new Vec(spawnPos.x, spawnPos.y);
-        switch (this.currentDirection) {
-          case "up":
-            targetPos.y -= 100;
-            break;
-          case "down":
-            targetPos.y += 100;
-            break;
-          case "left":
-            targetPos.x -= 100;
-            break;
-          case "right":
-            targetPos.x += 100;
-            break;
+
+      // Handle attack animation and projectile creation
+      if (this.isAttacking) {
+        // Create projectile at the middle of the attack animation
+        if (
+          this.weaponType === "slingshot" &&
+          !this.hasCreatedProjectile &&
+          this.frame === Math.floor((this.minFrame + this.maxFrame) / 2)
+        ) {
+          const projectileSpeed = 300;
+          const projectileDamage = 15;
+
+          // Calculate spawn position at the center of the player
+          const spawnPos = new Vec(
+            this.position.x + this.width / 2,
+            this.position.y + this.height / 2
+          );
+
+          // Create a target position based on player's direction
+          let targetPos = new Vec(spawnPos.x, spawnPos.y);
+          switch (this.currentDirection) {
+            case "up":
+              targetPos.y -= 100;
+              break;
+            case "down":
+              targetPos.y += 100;
+              break;
+            case "left":
+              targetPos.x -= 100;
+              break;
+            case "right":
+              targetPos.x += 100;
+              break;
+          }
+
+          // Create a temporary target object for the projectile
+          const target = { position: targetPos };
+
+          const projectile = new Projectile(
+            spawnPos,
+            target,
+            projectileSpeed,
+            projectileDamage
+          );
+          this.projectiles.push(projectile);
+          this.hasCreatedProjectile = true; // Mark that we've created the projectile
         }
 
-        // Create a temporary target object for the projectile
-        const target = { position: targetPos };
-
-        const projectile = new Projectile(
-          spawnPos,
-          target,
-          projectileSpeed,
-          projectileDamage
-        );
-        this.projectiles.push(projectile);
-        this.hasCreatedProjectile = true; // Mark that we've created the projectile
-      }
-
-      // Apply melee damage at the middle of the attack animation
-      if (
-        this.weaponType === "dagger" &&
-        !this.hasAppliedMeleeDamage &&
-        this.frame === Math.floor((this.minFrame + this.maxFrame) / 2)
-      ) {
-        const attackRange = 50;
-        const attackDamage = 20;
-
-        // Get all enemies from the game instance
-        const enemies = window.game.enemies;
-        enemies.forEach((enemy) => {
-          const distance = enemy.position.minus(this.position).magnitude();
-          if (distance <= attackRange) {
-            enemy.takeDamage(attackDamage);
-          }
-        });
-        this.hasAppliedMeleeDamage = true;
-      }
-
-      if (this.frame >= this.maxFrame) {
-        this.isAttacking = false;
-        this.hasCreatedProjectile = false; // Reset the flag
-        this.hasAppliedMeleeDamage = false; // Reset the flag
->>>>>>> d48793ef
-        // Return to the exact frame and direction we were in before the attack
-        const anim = playerMovement[this.preAttackDirection];
-        this.minFrame = this.preAttackMinFrame;
-        this.maxFrame = this.preAttackMaxFrame;
-        this.frame = this.preAttackFrame;
-        this.repeat = anim.repeat;
-        this.frameDuration = anim.duration;
-        this.spriteRect.x = this.frame % this.sheetCols;
-        this.spriteRect.y = Math.floor(this.frame / this.sheetCols);
-      }
-<<<<<<< HEAD
+        // Apply melee damage at the middle of the attack animation
+        if (
+          this.weaponType === "dagger" &&
+          !this.hasAppliedMeleeDamage &&
+          this.frame === Math.floor((this.minFrame + this.maxFrame) / 2)
+        ) {
+          const attackRange = 50;
+          const attackDamage = 20;
+
+          // Get all enemies from the game instance
+          const enemies = window.game.enemies;
+          enemies.forEach((enemy) => {
+            const distance = enemy.position.minus(this.position).magnitude();
+            if (distance <= attackRange) {
+              enemy.takeDamage(attackDamage);
+            }
+          });
+          this.hasAppliedMeleeDamage = true;
+        }
+
+        if (this.frame >= this.maxFrame) {
+          this.isAttacking = false;
+          this.hasCreatedProjectile = false; // Reset the flag
+          this.hasAppliedMeleeDamage = false; // Reset the flag
+          // Return to the exact frame and direction we were in before the attack
+          const anim = playerMovement[this.preAttackDirection];
+          this.minFrame = this.preAttackMinFrame;
+          this.maxFrame = this.preAttackMaxFrame;
+          this.frame = this.preAttackFrame;
+          this.repeat = anim.repeat;
+          this.frameDuration = anim.duration;
+          this.spriteRect.x = this.frame % this.sheetCols;
+          this.spriteRect.y = Math.floor(this.frame / this.sheetCols);
+        }
+      }
+
+      // Update projectiles
+      this.projectiles = this.projectiles.filter((projectile) => {
+        projectile.update(deltaTime, window.game.enemies);
+        return projectile.isActive;
+      });
 
       this.setVelocity();
       this.position = this.position.plus(
@@ -216,17 +217,6 @@
     }
 
     this.constrainToCanvas();
-=======
-    }
-
-    // Update projectiles
-    this.projectiles = this.projectiles.filter((projectile) => {
-      projectile.update(deltaTime, window.game.enemies);
-      return projectile.isActive;
-    });
-
-    this.setVelocity();
->>>>>>> d48793ef
     // Only update movement animation if not attacking
     if (!this.isAttacking) {
       this.setMovementAnimation();
@@ -234,7 +224,12 @@
     this.updateFrame(deltaTime);
   }
 
-<<<<<<< HEAD
+  draw(ctx) {
+    super.draw(ctx);
+    // Draw projectiles
+    this.projectiles.forEach((projectile) => projectile.draw(ctx));
+  }
+
 
   // startDash: inicia el dash si no está en cooldown
   startDash() {
@@ -248,14 +243,6 @@
   }
 
   // Evita salida del canvas
-=======
-  draw(ctx) {
-    super.draw(ctx);
-    // Draw projectiles
-    this.projectiles.forEach((projectile) => projectile.draw(ctx));
-  }
-
->>>>>>> d48793ef
   constrainToCanvas() {
     const w = variables.canvasWidth;
 
