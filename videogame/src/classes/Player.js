--- conflicted
+++ resolved
@@ -1,9 +1,6 @@
 // Player.js: Jugador controlable con física y animación
 import { AnimatedObject } from "./AnimatedObject.js";
 import { Vec } from "./Vec.js";
-<<<<<<< HEAD
-import { variables, playerMovement } from "../config.js";
-=======
 import {
   variables,
   playerMovement,
@@ -11,7 +8,6 @@
   getAttackFrames,
 } from "../config.js";
 
->>>>>>> ae85ac5f
 export class Player extends AnimatedObject {
   constructor(position, width, height, color, sheetCols) {
     super(position, width, height, color, "player", sheetCols);
@@ -117,9 +113,11 @@
   }
   // Evita salida del canvas
   constrainToCanvas() {
-    const w = variables.canvasWidth; const h = variables.canvasHeight;
+    const w = variables.canvasWidth;
+    const h = variables.canvasHeight;
     if (this.position.y < 0) this.position.y = 0;
-    else if (this.position.y + this.height > h) this.position.y = h - this.height;
+    else if (this.position.y + this.height > h)
+      this.position.y = h - this.height;
     if (this.position.x < 0) this.position.x = 0;
     else if (this.position.x + this.width > w) this.position.x = w - this.width;
   }
@@ -137,13 +135,6 @@
   // Determina dirección y ajusta animación
   setMovementAnimation() {
     const v = this.velocity;
-<<<<<<< HEAD
-    this.currentDirection =
-      Math.abs(v.y) > Math.abs(v.x)
-        ? v.y > 0 ? "down" : v.y < 0 ? "up" : "idle"
-        : v.x > 0 ? "right" : v.x < 0 ? "left" : "idle";
-    if (this.currentDirection !== this.previousDirection) {
-=======
     // Only update direction if we're actually moving
     if (v.x !== 0 || v.y !== 0) {
       const newDirection =
@@ -168,16 +159,11 @@
       }
     } else {
       // When not moving, keep the current direction and set to first frame
->>>>>>> ae85ac5f
       const anim = playerMovement[this.currentDirection];
       this.setAnimation(anim.frames[0], anim.frames[0], false, anim.duration);
       this.frame = anim.frames[0];
       this.spriteRect.x = this.frame % this.sheetCols;
       this.spriteRect.y = Math.floor(this.frame / this.sheetCols);
     }
-<<<<<<< HEAD
-    this.previousDirection = this.currentDirection;
-=======
->>>>>>> ae85ac5f
   }
 }