--- conflicted
+++ resolved
@@ -35,14 +35,10 @@
     this.isTransitioning = false; // Flag to prevent multiple transitions
     this.transitionCooldown = 0; // Cooldown timer between transitions
     this.transitionCooldownTime = 500; // 500ms cooldown between transitions
-<<<<<<< HEAD
-
-=======
-    
+
     // FIX: Enemy synchronization management
     this.needsEnemySync = false; // Flag to force enemy array synchronization when needed
-    
->>>>>>> 63c14ecb
+
     // NEW: Pause system
     this.isPaused = false;
     this.pauseOverlay = null;
@@ -850,36 +846,21 @@
       const beforeIndex = this.floorGenerator.getCurrentRoomIndex();
       const beforeFloor = this.floorGenerator.getCurrentFloor();
       const wasInBossRoom = this.floorGenerator.isBossRoom();
-<<<<<<< HEAD
-
-      console.log(`🚀 ROOM TRANSITION ATTEMPT from Floor ${beforeFloor}, Room ${beforeIndex + 1} (Boss: ${wasInBossRoom})`);
-
-      // BOSS ROOM TRANSITION LOGIC
-      if (wasInBossRoom) {
-        console.log("👑 BOSS ROOM - Proceeding to next floor");
-
-=======
-      
+
       console.log(`ROOM TRANSITION ATTEMPT from Floor ${beforeFloor}, Room ${beforeIndex + 1} (Boss: ${wasInBossRoom})`);
 
       // BOSS ROOM TRANSITION LOGIC
       if (wasInBossRoom) {
         console.log("BOSS ROOM - Proceeding to next floor");
-        
->>>>>>> 63c14ecb
+
         // Auto-save after boss completion
         console.log(`Auto-saving after boss completion...`);
         await this.saveCurrentGameState();
 
         // ENHANCED: Reset boss flags before floor transition
         this.resetBossFlags();
-<<<<<<< HEAD
-        console.log("🔄 Boss flags reset before floor transition");
-
-=======
         console.log("Boss flags reset before floor transition");
-        
->>>>>>> 63c14ecb
+
         // Proceed to next floor
         await this.floorGenerator.nextFloor();
 
@@ -894,15 +875,9 @@
           this.player.velocity = new Vec(0, 0);
           this.player.keys = [];
           this.enemies = this.currentRoom.objects.enemies;
-<<<<<<< HEAD
-
-          console.log(`🎉 FLOOR TRANSITION SUCCESS: Now on Floor ${this.floorGenerator.getCurrentFloor()}, Room ${this.floorGenerator.getCurrentRoomIndex() + 1}`);
-
-=======
-          
+
           console.log(`FLOOR TRANSITION SUCCESS: Now on Floor ${this.floorGenerator.getCurrentFloor()}, Room ${this.floorGenerator.getCurrentRoomIndex() + 1}`);
-          
->>>>>>> 63c14ecb
+
           // Update shop gameData with new room information
           this.configureShopGameData();
         }
@@ -918,13 +893,8 @@
         // DETAILED LOGGING after normal room transition
         const afterIndex = this.floorGenerator.getCurrentRoomIndex();
         const afterFloor = this.floorGenerator.getCurrentFloor();
-<<<<<<< HEAD
-
-        console.log(`✅ ROOM TRANSITION SUCCESS:`, {
-=======
-        
+
         console.log(`ROOM TRANSITION SUCCESS:`, {
->>>>>>> 63c14ecb
           to: `Floor ${afterFloor}, Room ${afterIndex + 1}`,
           indexChanged: beforeIndex !== afterIndex,
           floorChanged: beforeFloor !== afterFloor
@@ -951,26 +921,16 @@
           this.enemies = this.currentRoom.objects.enemies;
 
           // ENEMY STATE LOGGING
-<<<<<<< HEAD
-          console.log(`🎯 NEW ROOM STATE: ${this.enemies.length} enemies, room can transition: ${this.currentRoom.canTransition()}`);
-
-=======
           console.log(`NEW ROOM STATE: ${this.enemies.length} enemies, room can transition: ${this.currentRoom.canTransition()}`);
-          
->>>>>>> 63c14ecb
+
           // Update shop gameData with new room information
           this.configureShopGameData();
 
           // ENHANCED: Register room enter event with validation
           const newRoomId = this.floorGenerator.validateRoomMapping(); // Use enhanced validation
           const roomType = this.floorGenerator.getCurrentRoomType();
-<<<<<<< HEAD
-          console.log(`🚪 Entered ${roomType} room (ID: ${newRoomId})`);
-
-=======
           console.log(`Entered ${roomType} room (ID: ${newRoomId})`);
-          
->>>>>>> 63c14ecb
+
           // Log boss encounter if entering a boss room for the first time
           if (roomType === 'boss') {
             console.log(`Boss encounter detected in room ${newRoomId}`);
@@ -1002,19 +962,11 @@
 
       // FIX: Set cooldown timer to prevent immediate re-transition
       this.transitionCooldown = this.transitionCooldownTime;
-<<<<<<< HEAD
-      console.log(`⏱️ ROOM TRANSITION COMPLETE - Setting ${this.transitionCooldownTime}ms cooldown`);
-
-    } catch (error) {
-      console.error("❌ Error during room transition:", error);
-
-=======
       console.log(`ROOM TRANSITION COMPLETE - Setting ${this.transitionCooldownTime}ms cooldown`);
-      
+
     } catch (error) {
       console.error("Error during room transition:", error);
-      
->>>>>>> 63c14ecb
+
       // ENHANCED: Additional error recovery
       try {
         // Try to restore a stable state
@@ -1048,13 +1000,8 @@
     // FIX: Allow essential updates even during upgrade selection
     if (this.gameState === "upgradeSelection") {
       // CRITICAL: Keep essential systems running during upgrade selection
-<<<<<<< HEAD
-      console.log("🎮 UPGRADE SELECTION MODE: Allowing essential updates");
-
-=======
       console.log("UPGRADE SELECTION MODE: Allowing essential updates");
-      
->>>>>>> 63c14ecb
+
       // Update player movement
       this.player.update(deltaTime);
 
@@ -1124,19 +1071,12 @@
     const roomEnemies = this.currentRoom.objects.enemies;
     const currentEnemiesLength = this.enemies ? this.enemies.length : 0;
     const roomEnemiesLength = roomEnemies ? roomEnemies.length : 0;
-    
+
     // Check if arrays need synchronization
     if (this.enemies !== roomEnemies) {
-<<<<<<< HEAD
-      console.warn("⚠️ ENEMIES ARRAY DESYNC DETECTED - Auto-correcting");
-      console.warn(`  this.enemies.length: ${this.enemies.length}`);
-      console.warn(`  this.currentRoom.objects.enemies.length: ${roomEnemies.length}`);
-
-      // Force sync
-=======
       const lengthDifference = currentEnemiesLength - roomEnemiesLength;
       const isNormalEnemyCleanup = lengthDifference > 0 && roomEnemiesLength >= 0;
-      
+
       // Only show warning for unexpected desyncs (not normal enemy death cleanup)
       if (!isNormalEnemyCleanup && (currentEnemiesLength !== roomEnemiesLength || this.needsEnemySync)) {
         console.warn("UNEXPECTED ENEMIES ARRAY DESYNC - Auto-correcting");
@@ -1145,11 +1085,10 @@
         console.warn(`  Length difference: ${lengthDifference} (unexpected pattern)`);
         this.needsEnemySync = false; // Reset sync flag
       }
-      
+
       // Always sync arrays (but only log for unexpected cases)
->>>>>>> 63c14ecb
       this.enemies = roomEnemies;
-      
+
       // Debug log for normal enemy cleanup (only when length actually changed)
       if (isNormalEnemyCleanup && lengthDifference > 0) {
         console.log(`Synchronized after enemy cleanup: ${currentEnemiesLength} → ${roomEnemiesLength} enemies`);
