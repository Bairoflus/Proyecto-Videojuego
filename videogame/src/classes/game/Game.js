/**
 * Main game controller class
 * Manages game state, updates, rendering, and player input
 * Coordinates between all game systems (rooms, enemies, player, etc.)
 */
import { Vec } from "../../utils/Vec.js";
import { Rect } from "../../utils/Rect.js";
import { Player } from "../entities/Player.js";
import { Coin } from "../entities/Coin.js";
import { GoblinArcher } from "../enemies/floor1/GoblinArcher.js";
import { GoblinDagger } from "../enemies/floor1/GoblinDagger.js";
import { variables, keyDirections, playerMovement } from "../../config.js";
import { boxOverlap } from "../../utils/utils.js";
import { FloorGenerator } from "./FloorGenerator.js";
import { Room } from "../rooms/Room.js";
import { log } from "../../utils/Logger.js";
import { Shop } from "../entities/Shop.js";

export class Game {
  constructor() {
    // Create global shop instance FIRST before other initialization
    this.globalShop = new Shop();

    this.createEventListeners();
    this.floorGenerator = new FloorGenerator();
    this.enemies = []; // Initialize empty enemies array
    this.initObjects();
    // Make game instance accessible to other classes
    window.game = this;

    // Add global testing methods
    window.testAttackSystem = () => {
      return this.player.validateAttackSystem();
    };

    window.getAttackStatus = () => {
      return this.player.getAttackStatus();
    };

    // NEW: Room persistence and transition testing
    window.testRoomPersistence = () => {
      console.log("=== ROOM PERSISTENCE SYSTEM TEST ===");

      const currentIndex = this.floorGenerator.getCurrentRoomIndex();
      const hasVisited = this.floorGenerator.hasBeenVisited(currentIndex);
      const roomState = this.floorGenerator.getSavedRoomState(currentIndex);
      const canTransition = this.currentRoom.canTransition();

      console.log("Room State:", {
        currentRoom: currentIndex,
        hasBeenVisited: hasVisited,
        hasSavedState: roomState !== null,
        canAdvance: canTransition,
        canRetreat: canTransition && !this.floorGenerator.isFirstRoom(),
        aliveEnemies: this.currentRoom.objects.enemies.filter(
          (e) => e.state !== "dead"
        ).length,
      });

      console.log("Transition Rules:");
      console.log("  - Can advance if no alive enemies");
      console.log("  - Can retreat if no alive enemies + not first room");
      console.log("  - Blocked if enemies still alive");
      console.log("  - Room states preserved when returning");

      return {
        currentRoom: currentIndex,
        canTransition: canTransition,
        persistenceWorking: roomState !== null,
      };
    };

    // NEW: Projectile wall collision testing
    window.testProjectileWalls = () => {
      console.log("=== PROJECTILE WALL COLLISION TEST ===");

      const playerProjectiles = this.player.projectiles.length;
<<<<<<< HEAD
      const playerProjectilesWithRoom = this.player.projectiles.filter(
        (p) => p.currentRoom !== null
      ).length;
=======
      const playerProjectilesWithRoom = this.player.projectiles.filter(p => p.currentRoom !== null).length;
>>>>>>> cbdc5919

      // Count enemy projectiles
      let enemyProjectiles = 0;
      let enemyProjectilesWithRoom = 0;

<<<<<<< HEAD
      this.currentRoom.objects.enemies.forEach((enemy) => {
=======
      this.currentRoom.objects.enemies.forEach(enemy => {
>>>>>>> cbdc5919
        if (enemy.projectiles) {
          enemyProjectiles += enemy.projectiles.length;
          enemyProjectilesWithRoom += enemy.projectiles.filter(
            (p) => p.currentRoom !== null
          ).length;
        }
      });

      console.log("Projectile Status:", {
        playerProjectiles: playerProjectiles,
        playerWithRoomRef: playerProjectilesWithRoom,
        enemyProjectiles: enemyProjectiles,
        enemyWithRoomRef: enemyProjectilesWithRoom,
        wallCollisionEnabled:
          playerProjectilesWithRoom === playerProjectiles &&
          enemyProjectilesWithRoom === enemyProjectiles,
      });

      console.log("Test: Fire projectiles at walls to see them disappear!");

      return {
        totalProjectiles: playerProjectiles + enemyProjectiles,
        wallCollisionWorking:
          playerProjectilesWithRoom + enemyProjectilesWithRoom ===
          playerProjectiles + enemyProjectiles,
      };
    };

    // NEW: Enhanced combat system overview
    window.testCombatEnhancements = () => {
      console.log("=== COMBAT ENHANCEMENTS OVERVIEW ===");

      const meleeRange = 75; // DAGGER_ATTACK_RANGE
      const originalRange = 30;
      const enhancement = meleeRange / originalRange;

      console.log("Melee Combat:");
      console.log(`  - Range: ${meleeRange}px (${enhancement}x original)`);
      console.log("  - Wall collision: Projectiles stop at walls");
      console.log("  - Room persistence: Enemy states preserved");

      console.log("Movement Rules:");
      console.log("  - Forward: Only if no enemies alive");
      console.log("  - Backward: Only if no enemies alive");
      console.log("  - States: Rooms remember enemy positions");

      console.log("Testing Commands:");
      console.log("  - testAttackSystem() - Validate combat");
      console.log("  - testRoomPersistence() - Check room states");
      console.log("  - testProjectileWalls() - Verify wall collision");

      return {
        meleeRangeEnhanced: true,
        roomPersistenceActive: true,
        wallCollisionActive: true,
        transitionValidationActive: true,
      };
    };

    // NEW: Performance optimization testing
    window.testPerformanceOptimizations = () => {
      console.log("=== PERFORMANCE OPTIMIZATIONS TEST ===");

      console.log("Room State Update Strategy:");
      console.log("  - BEFORE: Updated every frame (inefficient)");
      console.log("  - NOW: Event-driven only (efficient)");
      console.log("  - Triggers:");
      console.log("    - Enemy death");
      console.log("    - Room transitions");
      console.log("    - Item collection (when implemented)");

      const roomState = this.floorGenerator.getSavedRoomState();
<<<<<<< HEAD
      const aliveEnemies = this.currentRoom.objects.enemies.filter(
        (e) => e.state !== "dead"
      ).length;
=======
      const aliveEnemies = this.currentRoom.objects.enemies.filter(e => e.state !== "dead").length;
>>>>>>> cbdc5919

      console.log("Current Performance Metrics:", {
        roomStateStored: roomState !== null,
        roomIndex: this.floorGenerator.getCurrentRoomIndex(),
        aliveEnemies: aliveEnemies,
        updateStrategy: "Event-driven",
        frameOptimization: "No unnecessary state calculations",
      });

      console.log("Test: Kill enemies to see state updates only on death");

      return {
        optimized: true,
        strategy: "event-driven",
        noFrameUpdates: true,
      };
    };

    // NEW: Line-of-sight attack testing
    window.testLineOfSight = () => {
      console.log("=== LINE-OF-SIGHT ATTACK SYSTEM TEST ===");

      if (!this.player.currentRoom) {
        console.log("No current room - cannot test line of sight");
        return { error: "No current room" };
      }

      const playerCenter = new Vec(
        this.player.position.x + this.player.width / 2,
        this.player.position.y + this.player.height / 2
      );

      // Test all four directions
      const directions = {
        right: new Vec(1, 0),
        left: new Vec(-1, 0),
        up: new Vec(0, -1),
        down: new Vec(0, 1),
      };

      const maxRange = 75; // DAGGER_ATTACK_RANGE
      const results = {};

      console.log("Raycast Results from Player Position:");
<<<<<<< HEAD
      console.log(
        `Player at: (${Math.round(playerCenter.x)}, ${Math.round(
          playerCenter.y
        )})`
      );
=======
      console.log(`Player at: (${Math.round(playerCenter.x)}, ${Math.round(playerCenter.y)})`);
>>>>>>> cbdc5919

      Object.entries(directions).forEach(([dirName, dirVector]) => {
        const raycastDistance = this.player.raycastToWall(
          playerCenter,
          dirVector,
          maxRange
        );
        const isLimited = raycastDistance < maxRange;

        results[dirName] = {
          direction: dirName,
          maxRange: maxRange,
          actualRange: Math.round(raycastDistance),
          limitedByWall: isLimited,
<<<<<<< HEAD
          reduction: isLimited
            ? `${Math.round((1 - raycastDistance / maxRange) * 100)}%`
            : "0%",
        };

        console.log(
          `  ${dirName.toUpperCase()}: ${Math.round(raycastDistance)}px ${
            isLimited ? "(limited)" : "(clear)"
          }`
        );
=======
          reduction: isLimited ? `${Math.round((1 - raycastDistance / maxRange) * 100)}%` : "0%"
        };

        console.log(`  ${dirName.toUpperCase()}: ${Math.round(raycastDistance)}px ${isLimited ? '(limited)' : '(clear)'}`);
>>>>>>> cbdc5919
      });

      console.log("Visual Feedback:");
      console.log("  - Red attack area: Normal range");
      console.log("  - Orange attack area: Wall-limited range");

      console.log("Test: Attack near walls in different directions");

      return results;
    };

    // ENHANCED: Combat system with all optimizations
    window.testOptimizedCombat = () => {
      console.log("=== OPTIMIZED COMBAT SYSTEM TEST ===");

      const performance = window.testPerformanceOptimizations();
      const lineOfSight = window.testLineOfSight();
      const attack = window.testAttackSystem();

      console.log("=== OPTIMIZATION SUMMARY ===");
      console.log("1. Event-driven room state updates");
      console.log("2. Line-of-sight melee attacks");
      console.log("3. Wall-limited attack range");
      console.log("4. Visual feedback for limitations");
      console.log("5. Performance optimizations");

      console.log("Key Improvements:");
      console.log("  - No more per-frame state updates");
      console.log("  - Realistic melee combat (no wall penetration)");
      console.log("  - Smart raycast system");
      console.log("  - Clear visual indicators");

      return {
        performance: performance,
        lineOfSight: lineOfSight,
        attack: attack,
        fullyOptimized: true,
      };
    };

    // MASTER: Complete system validation
    window.validateAllSystems = () => {
      console.log("=== COMPLETE SYSTEM VALIDATION ===");

      const results = {
        attackSystem: window.testAttackSystem(),
        roomPersistence: window.testRoomPersistence(),
        projectileWalls: window.testProjectileWalls(),
        combatEnhancements: window.testCombatEnhancements(),
        performance: window.testPerformanceOptimizations(),
        lineOfSight: window.testLineOfSight(),
        optimizedCombat: window.testOptimizedCombat(),
      };

      console.log("=== VALIDATION SUMMARY ===");
      console.log("1. Extended melee range (30 → 75px)");
      console.log("2. Room state persistence system");
      console.log("3. Transition validation (forward/backward)");
      console.log("4. Projectile wall collision detection");
      console.log("5. No enemy regeneration on retreat");
      console.log("6. Performance optimizations");

      console.log("ALL ENHANCEMENTS ACTIVE!");

      return results;
    };

    // NEW: Death reset testing
    window.testDeathReset = () => {
      console.log("=== DEATH RESET SYSTEM TEST ===");
      console.log("Warning: This will reset the entire game!");
      console.log("Use: game.resetGameAfterDeath() to test manually");

      return {
        resetMethod: "resetGameAfterDeath()",
        triggers: "Automatic when player health reaches 0",
        resetScope: "Complete game state (Run 1, Floor 1, Room 1)",
      };
    };

    // NEW: Player health testing commands
    window.damagePlayer = (amount = 20) => {
      console.log(`Damaging player for ${amount} points`);
      const oldHealth = this.player.health;
      this.player.takeDamage(amount);
      const newHealth = this.player.health;

      console.log(`Health: ${oldHealth} → ${newHealth}`);

      if (newHealth <= 0) {
        console.log("Player will die in 1 second...");
      }

      return {
        oldHealth: oldHealth,
        newHealth: newHealth,
        damage: amount,
        isDead: newHealth <= 0,
      };
    };

    window.killPlayer = () => {
      console.log("Killing player instantly...");
      const oldHealth = this.player.health;
      this.player.takeDamage(this.player.health);

      return {
        oldHealth: oldHealth,
        newHealth: this.player.health,
        message: "Player death triggered - reset will occur in 1 second",
      };
    };

    window.healPlayer = (amount = 50) => {
      console.log(`Healing player for ${amount} points`);
      const oldHealth = this.player.health;
      this.player.health = Math.min(
        this.player.maxHealth,
        this.player.health + amount
      );
      const newHealth = this.player.health;

      console.log(`Health: ${oldHealth} → ${newHealth}`);

      return {
        oldHealth: oldHealth,
        newHealth: newHealth,
        healing: amount,
        isFullHealth: newHealth === this.player.maxHealth,
      };
    };

    // NEW: Game state inspection
    window.getGameState = () => {
      return {
        floorGenerator: this.floorGenerator.getInitialStateInfo(),
        player: this.player.getPlayerState(),
        room: {
          index: this.floorGenerator.getCurrentRoomIndex(),
          type: this.floorGenerator.getCurrentRoomType(),
          enemies: this.enemies.length,
          aliveEnemies: this.enemies.filter((e) => e.state !== "dead").length,
        },
      };
    };

    // MASTER: Death and reset system validation
    window.validateDeathSystem = () => {
      console.log("=== DEATH & RESET SYSTEM VALIDATION ===");

      // Current state before testing
      const beforeState = window.getGameState();
      console.log("State Before Death Test:", beforeState);

      console.log("Death System Features:");
      console.log("  - Automatic trigger when health = 0");
      console.log("  - 1 second delay before reset");
      console.log("  - Complete state reset to Run 1, Floor 1, Room 1");
      console.log("  - Fresh enemy generation");
      console.log("  - Player fully restored");
      console.log("  - All room states cleared");

      console.log("Testing Commands:");
      console.log("  - damagePlayer(20) - Damage player");
      console.log("  - killPlayer() - Instant death");
      console.log("  - healPlayer(50) - Restore health");
      console.log("  - getGameState() - Check current state");

      console.log("Note: Death triggers automatic reset after 1 second");

      return {
        systemReady: true,
        currentState: beforeState,
        resetTrigger: "Health reaches 0",
        resetDelay: "1000ms",
        fullReset: true,
      };
    };

    // ULTRA MASTER: Complete game systems validation
    window.validateEntireGame = () => {
      console.log("=== COMPLETE GAME SYSTEMS VALIDATION ===");

      const results = {
        combat: window.testAttackSystem(),
        rooms: window.testRoomPersistence(),
        projectiles: window.testProjectileWalls(),
        enhancements: window.testCombatEnhancements(),
        performance: window.testPerformanceOptimizations(),
        lineOfSight: window.testLineOfSight(),
        optimizedCombat: window.testOptimizedCombat(),
        death: window.validateDeathSystem(),
        state: window.getGameState(),
      };

      console.log("=== FINAL VALIDATION SUMMARY ===");
      console.log("1. Enhanced Combat System (2.5x melee range)");
      console.log("2. Room State Persistence (no regeneration)");
      console.log("3. Transition Validation (both directions)");
      console.log("4. Projectile Wall Collision");
      console.log("5. Death & Reset System (complete state reset)");
      console.log("6. Performance optimizations");
      console.log("7. Line-of-sight melee attacks");
      console.log("8. Wall-limited attack range");
      console.log("9. Visual feedback for limitations");
      console.log("10. All Testing Commands Available");

      console.log("GAME IS FULLY FUNCTIONAL!");

      return results;
    };

    console.log("Enhanced Game System Loaded!");
    console.log(
      "Test Commands: testAttackSystem() | testRoomPersistence() | testProjectileWalls() | testCombatEnhancements()"
    );
    console.log("MASTER COMMAND: validateAllSystems()");
    console.log(
      "DEATH RESET: testDeathReset() | damagePlayer(20) | killPlayer() | healPlayer(50)"
    );
    console.log("STATE INSPECT: getGameState()");
    console.log(
      "NEW OPTIMIZATIONS: testPerformanceOptimizations() | testLineOfSight() | testOptimizedCombat()"
    );
    console.log("ULTIMATE: validateEntireGame()");
  }

  // Creates initial player and room
  initObjects() {
    // Create initial room using the new method
    this.currentRoom = this.floorGenerator.getCurrentRoom();

    // Create player at initial room position
    const startPos = this.currentRoom.getPlayerStartPosition();
    this.player = new Player(startPos, 64, 64, "red", 13); // 13 columns for sprite sheet
    this.player.setSprite(
      "./assets/sprites/dagger-sprite-sheet.png",
      new Rect(0, 0, 64, 64)
    );
    this.player.setAnimation(130, 130, false, variables.animationDelay);
    this.player.setCurrentRoom(this.currentRoom);

    // Update global enemies array
    this.enemies = this.currentRoom.objects.enemies;

    // Setup shop reference for shop rooms
    if (this.currentRoom.roomType === "shop" && this.currentRoom.objects.shop) {
      // Replace the room's shop with our global shop
      this.currentRoom.objects.shop = this.globalShop;
      this.currentRoom.objects.shop.setOnCloseCallback(() => {
        this.currentRoom.shopCanBeOpened = false;
      });
    }
  }

  // Draws current room and player
  draw(ctx) {
    // Draw current room
    this.currentRoom.draw(ctx);

    // Draw player
    this.player.draw(ctx);
    this.drawUI(ctx);

    // Draw shop UI after player if shop is open (for proper layering)
    if (
      this.currentRoom &&
      this.currentRoom.objects.shop &&
      this.currentRoom.objects.shop.isOpen
    ) {
      this.currentRoom.objects.shop.draw(
        ctx,
        variables.canvasWidth,
        variables.canvasHeight,
        this.player
      );
    }

    // Draw status text
    ctx.fillStyle = "white";
    ctx.font = "16px Arial";
    const run = this.floorGenerator.getCurrentRun();
    const floor = this.floorGenerator.getCurrentFloor();
    const room = this.floorGenerator.getCurrentRoomIndex() + 1;
    const text = `Run ${run} | Floor ${floor} | Room ${room}`;
    const textWidth = ctx.measureText(text).width;
    const padding = 10;

    // Draw semi-transparent background for status
    ctx.fillStyle = "rgba(0, 0, 0, 0.5)";
    ctx.fillRect(
      variables.canvasWidth - textWidth - padding * 2,
      variables.canvasHeight - 30,
      textWidth + padding * 2,
      30
    );

    // Draw status text
    ctx.fillStyle = "white";
    ctx.fillText(
      text,
      variables.canvasWidth - textWidth - padding,
      variables.canvasHeight - 10
    );

    // Draw gold counter
    const goldText = `Gold: ${this.player.gold}`;
    const goldTextWidth = ctx.measureText(goldText).width;

    // Draw semi-transparent background for gold
    ctx.fillStyle = "rgba(0, 0, 0, 0.5)";
    ctx.fillRect(
      variables.canvasWidth - goldTextWidth - padding * 2,
      10,
      goldTextWidth + padding * 2,
      30
    );

    // Draw gold text with golden color
    ctx.fillStyle = "#FFD700";
    ctx.fillText(goldText, variables.canvasWidth - goldTextWidth - padding, 30);
  }

  // Updates game logic
  update(deltaTime) {
    // Check if shop is open - if so, don't update game state
    if (
      this.currentRoom &&
      this.currentRoom.objects.shop &&
      this.currentRoom.objects.shop.isOpen
    ) {
      return;
    }

    // Update current room
    this.currentRoom.update(deltaTime);

    // Update global enemies array
    this.enemies = this.currentRoom.objects.enemies;

    // Check room transition
    if (this.currentRoom.isPlayerAtRightEdge(this.player)) {
      // Only allow transition if room requirements are met
      if (this.currentRoom.canTransition()) {
        // Save room state before transitioning (event-driven update)
<<<<<<< HEAD
        this.floorGenerator.updateRoomState(
          this.floorGenerator.getCurrentRoomIndex(),
          this.currentRoom
        );
=======
        this.floorGenerator.updateRoomState(this.floorGenerator.getCurrentRoomIndex(), this.currentRoom);
>>>>>>> cbdc5919

        // If it's the boss room, advance to next floor
        if (this.floorGenerator.isBossRoom()) {
          console.log("Transitioning to next floor");
          this.floorGenerator.nextFloor();

          // Create new room using the new method
          this.currentRoom = this.floorGenerator.getCurrentRoom();
          if (this.currentRoom) {
            // Update room reference in player
            this.player.setCurrentRoom(this.currentRoom);
            // Reposition player at left side of new room
            this.player.position = this.currentRoom.getPlayerStartPosition();
            // Ensure player can't move during transition
            this.player.velocity = new Vec(0, 0);
            this.player.keys = [];
            // Update global enemies array
            this.enemies = this.currentRoom.objects.enemies;
          }
        } else {
          // Normal room transition
          if (this.floorGenerator.nextRoom()) {
            // Create new room using the new method
            this.currentRoom = this.floorGenerator.getCurrentRoom();
            if (this.currentRoom) {
              // Update room reference in player
              this.player.setCurrentRoom(this.currentRoom);
              // Reposition player at left side of new room
              this.player.position = this.currentRoom.getPlayerStartPosition();
              // Ensure player can't move during transition
              this.player.velocity = new Vec(0, 0);
              this.player.keys = [];
              // Update global enemies array
              this.enemies = this.currentRoom.objects.enemies;
            }
          }
        }
      } else {
        console.log("Cannot advance: Enemies still alive in combat room");
      }
    } else if (this.currentRoom.isPlayerAtLeftEdge(this.player)) {
      // Check if we can go back to previous room
      if (!this.floorGenerator.isFirstRoom()) {
        // VALIDATION: Only allow backward transition if current room can be left
        if (this.currentRoom.canTransition()) {
          // Save room state before transitioning (event-driven update)
<<<<<<< HEAD
          this.floorGenerator.updateRoomState(
            this.floorGenerator.getCurrentRoomIndex(),
            this.currentRoom
          );
=======
          this.floorGenerator.updateRoomState(this.floorGenerator.getCurrentRoomIndex(), this.currentRoom);
>>>>>>> cbdc5919

          if (this.floorGenerator.previousRoom()) {
            // Create previous room using the new method (loads saved state)
            this.currentRoom = this.floorGenerator.getCurrentRoom();
            if (this.currentRoom) {
              // Update room reference in player
              this.player.setCurrentRoom(this.currentRoom);
              // Reposition player at right side of previous room
              this.player.position =
                this.currentRoom.getPlayerRightEdgePosition();
              // Ensure player can't move during transition
              this.player.velocity = new Vec(0, 0);
              this.player.keys = [];
              // Update global enemies array
              this.enemies = this.currentRoom.objects.enemies;

<<<<<<< HEAD
              console.log(
                `Returned to room ${this.floorGenerator.getCurrentRoomIndex()} (previously visited)`
              );
=======
              console.log(`Returned to room ${this.floorGenerator.getCurrentRoomIndex()} (previously visited)`);
>>>>>>> cbdc5919
            }
          }
        } else {
          console.log("Cannot retreat: Enemies still alive in current room");
        }
      }
    }

    // Update player
    this.player.update(deltaTime);

    // Check wall collisions
    if (this.currentRoom.checkWallCollision(this.player)) {
      // Revert player position if colliding with wall
      this.player.position = this.player.previousPosition;
    }

    // Save current position for next update
    this.player.previousPosition = new Vec(
      this.player.position.x,
      this.player.position.y
    );

    // Check if all enemies are dead and spawn chest
    const aliveEnemies = this.enemies.filter((enemy) => enemy.state !== "dead");
    if (
      this.currentRoom &&
      this.currentRoom.isCombatRoom &&
      aliveEnemies.length === 0 &&
      !this.currentRoom.chestSpawned
    ) {
      this.currentRoom.spawnChest();
    }

    // Update shop reference if we're in a shop room
    if (this.currentRoom && this.currentRoom.roomType === "shop") {
      // Replace the room's shop instance with our global shop
      this.currentRoom.objects.shop = this.globalShop;
      this.currentRoom.objects.shop.setOnCloseCallback(() => {
        this.currentRoom.shopCanBeOpened = false;
      });
    }
  }

  // Keyboard events for movement and actions
  createEventListeners() {
    addEventListener("keydown", (e) => {
      const key = e.key.toLowerCase();

      // Check if shop is open and handle shop input
      if (
        this.currentRoom &&
        this.currentRoom.objects.shop &&
        this.currentRoom.objects.shop.isOpen
      ) {
        this.currentRoom.objects.shop.handleInput(e.key, this.player);
        e.preventDefault(); // Prevent default actions when shop is open
        return;
      }

      // Get action from keyDirections mapping
      const action = keyDirections[key];

      // Handle weapon switching
      if (action === "dagger" || action === "slingshot") {
        this.player.setWeapon(action);
        return;
      }

      // Handle attack
      if (action === "attack") {
        this.player.attack();
        return;
      }

      // Handle dash
      if (action === "dash") {
        this.player.startDash();
        return;
      }

      // Handle movement - add the action (direction) to player keys
      if (
        action &&
        (action === "up" ||
          action === "down" ||
          action === "left" ||
          action === "right")
      ) {
        if (!this.player.keys.includes(action)) {
          this.player.keys.push(action);
        }
      }
    });

    addEventListener("keyup", (e) => {
      const key = e.key.toLowerCase();
      const action = keyDirections[key];

      // Only remove movement keys on keyup
      if (
        action &&
        (action === "up" ||
          action === "down" ||
          action === "left" ||
          action === "right")
      ) {
        this.player.keys = this.player.keys.filter((k) => k !== action);
      }
    });
  }

  // Add movement direction
  add_key(direction) {
    if (!this.player.keys.includes(direction)) {
      this.player.keys.push(direction);
    }
  }

  // Remove movement direction
  del_key(direction) {
    this.player.keys = this.player.keys.filter((key) => key !== direction);
  }

  // DEATH RESET: Complete game reset after player death
  resetGameAfterDeath() {
<<<<<<< HEAD
    console.log("=== COMPLETE GAME RESET AFTER DEATH ===");

    // Reset floor generator (which handles rooms and floors)
    this.floorGenerator.resetToInitialState();

    // Reset global shop upgrades
    this.globalShop.resetForNewRun();

    // Get new starting room
    this.currentRoom = this.floorGenerator.getCurrentRoom();
    if (this.currentRoom) {
      this.player.setCurrentRoom(this.currentRoom);
      // Initialize enemies from the current room
      this.enemies = this.currentRoom.objects.enemies || [];
=======
    console.log("===== GAME RESET AFTER DEATH =====");

    // Log state before reset
    console.log("State BEFORE reset:");
    try {
      const beforeState = window.getGameState();
      console.log("  Run:", beforeState.floorGenerator.run);
      console.log("  Floor:", beforeState.floorGenerator.floor);
      console.log("  Room:", beforeState.floorGenerator.room);
      console.log("  Player Health:", beforeState.player.health + "/" + beforeState.player.maxHealth);
      console.log("  Enemies:", beforeState.room.enemies);
    } catch (e) {
      console.log("  (Could not read previous state)");
    }

    try {
      console.log("Step 1: Resetting FloorGenerator...");
      // 1. Reset FloorGenerator to initial state
      this.floorGenerator.resetToInitialState();

      console.log("Step 2: Creating fresh initial room...");
      // 2. Create fresh initial room
      this.currentRoom = this.floorGenerator.getCurrentRoom();

      console.log("Step 3: Getting initial player position...");
      // 3. Get initial player position
      const startPos = this.currentRoom.getPlayerStartPosition();

      console.log("Step 4: Resetting player state...");
      // 4. Reset player to initial state
      this.player.resetToInitialState(startPos);
      this.player.setCurrentRoom(this.currentRoom);

      console.log("Step 5: Updating game state...");
      // 5. Update global enemies array
      this.enemies = this.currentRoom.objects.enemies;

      // 6. Reset any game-level state
      this.player.previousPosition = new Vec(startPos.x, startPos.y);

      console.log("=== GAME RESET COMPLETE ===");

      // Log state after reset
      console.log("State AFTER reset:");
      const afterState = window.getGameState();
      console.log("  Run:", afterState.floorGenerator.run);
      console.log("  Floor:", afterState.floorGenerator.floor);
      console.log("  Room:", afterState.floorGenerator.room);
      console.log("  Player Health:", afterState.player.health + "/" + afterState.player.maxHealth);
      console.log("  Player Position:", "(" + afterState.player.position.x + ", " + afterState.player.position.y + ")");
      console.log("  Player Weapon:", afterState.player.weapon);
      console.log("  Room Enemies:", afterState.room.enemies);
      console.log("  Alive Enemies:", afterState.room.aliveEnemies);

      console.log("Ready for new run!");

      return true;

    } catch (error) {
      console.error("Error during game reset:", error);
      console.error("Attempting fallback reset...");

      try {
        // Fallback: reinitialize everything
        this.floorGenerator = new FloorGenerator();
        this.initObjects();
        console.log("Fallback reset successful");
        return true;
      } catch (fallbackError) {
        console.error("Fallback reset also failed:", fallbackError);
        return false;
      }
>>>>>>> cbdc5919
    }

    // Reset player state
    this.player.resetToInitialState(this.currentRoom.getPlayerStartPosition());
    this.player.previousPosition = new Vec(
      this.currentRoom.getPlayerStartPosition().x,
      this.currentRoom.getPlayerStartPosition().y
    );

    // Update global enemies array
    this.enemies = this.currentRoom.objects.enemies;

    console.log("=== GAME RESET COMPLETE ===");

    // Log state after reset
    const afterState = window.getGameState();
    console.log("State AFTER reset:");
    console.log("  Run:", afterState.floorGenerator.run);
    console.log("  Floor:", afterState.floorGenerator.floor);
    console.log("  Room:", afterState.floorGenerator.room);
    console.log(
      "  Player Health:",
      afterState.player.health + "/" + afterState.player.maxHealth
    );
    console.log(
      "  Player Position:",
      "(" +
        afterState.player.position.x +
        ", " +
        afterState.player.position.y +
        ")"
    );
    console.log("  Player Weapon:", afterState.player.weapon);
    console.log("  Player Gold:", this.player.gold);
    console.log(
      "  Shop Upgrades - Melee:",
      this.globalShop.getUpgradeCounts().melee
    );
    console.log(
      "  Shop Upgrades - Ranged:",
      this.globalShop.getUpgradeCounts().ranged
    );
    console.log("  Room Enemies:", afterState.room.enemies);
    console.log("  Alive Enemies:", afterState.room.aliveEnemies);

    console.log("Ready for new run!");

    return true;
  }
  drawUI(ctx) {
    const iconSize = 20;
    const startX = 100;
    const startY = 100;
    const barWidth = 200;
    const barHeight = 20;

    const icons = [
      { type: "dagger", img: "Sword.png" },
      { type: "slingshot", img: "Bow.png" },
    ];

    icons.forEach((icon, i) => {
      const iconImg = new Image();
      iconImg.src = `./assets/sprites/${icon.img}`;
      const x = startX + i * (iconSize + 10);
      const y = startY;

      ctx.drawImage(iconImg, x, y, iconSize, iconSize);

      ctx.strokeStyle = this.player.weaponType === icon.type ? "white" : "gray";
      ctx.lineWidth = 2;
      ctx.strokeRect(x - 1, y - 1, iconSize + 2, iconSize + 2);
    });

    // Vida
    const hpRatio = this.player.health / this.player.maxHealth;
    ctx.fillStyle = "grey";
    ctx.fillRect(40, 40, barWidth, barHeight);
    ctx.fillStyle = "red";
    ctx.fillRect(40, 40, barWidth * hpRatio, barHeight);
    ctx.strokeStyle = "white";
    ctx.strokeRect(40, 40, barWidth, barHeight);

    // Estamina
    const staminaRatio = this.player.stamina / this.player.maxStamina;
    ctx.fillStyle = "grey";
    ctx.fillRect(40, 70, barWidth, barHeight);
    ctx.fillStyle = "yellow";
    ctx.fillRect(40, 70, barWidth * staminaRatio, barHeight);
    ctx.strokeStyle = "white";
    ctx.strokeRect(40, 70, barWidth, barHeight);

    // Oro
    const goldIcon = new Image();
    goldIcon.src = "./assets/sprites/gold_coin.png";
    ctx.drawImage(goldIcon, 40, 100, 20, 20);
    ctx.fillStyle = "white";
    ctx.font = "16px monospace";
    ctx.fillText(`${this.player.gold}`, 65, 115);
  }
}<|MERGE_RESOLUTION|>--- conflicted
+++ resolved
@@ -1,495 +1,31 @@
-/**
- * Main game controller class
- * Manages game state, updates, rendering, and player input
- * Coordinates between all game systems (rooms, enemies, player, etc.)
- */
+// filepath: /Users/fest/repos/Proyecto-Videojuego/videogame/src/classes/game/Game.js
 import { Vec } from "../../utils/Vec.js";
 import { Rect } from "../../utils/Rect.js";
 import { Player } from "../entities/Player.js";
-import { Coin } from "../entities/Coin.js";
-import { GoblinArcher } from "../enemies/floor1/GoblinArcher.js";
-import { GoblinDagger } from "../enemies/floor1/GoblinDagger.js";
-import { variables, keyDirections, playerMovement } from "../../config.js";
-import { boxOverlap } from "../../utils/utils.js";
+import { variables, keyDirections } from "../../config.js";
 import { FloorGenerator } from "./FloorGenerator.js";
-import { Room } from "../rooms/Room.js";
-import { log } from "../../utils/Logger.js";
 import { Shop } from "../entities/Shop.js";
 
 export class Game {
   constructor() {
-    // Create global shop instance FIRST before other initialization
     this.globalShop = new Shop();
-
     this.createEventListeners();
     this.floorGenerator = new FloorGenerator();
-    this.enemies = []; // Initialize empty enemies array
+    this.enemies = [];
     this.initObjects();
-    // Make game instance accessible to other classes
+
     window.game = this;
 
-    // Add global testing methods
-    window.testAttackSystem = () => {
-      return this.player.validateAttackSystem();
-    };
-
-    window.getAttackStatus = () => {
-      return this.player.getAttackStatus();
-    };
-
-    // NEW: Room persistence and transition testing
-    window.testRoomPersistence = () => {
-      console.log("=== ROOM PERSISTENCE SYSTEM TEST ===");
-
-      const currentIndex = this.floorGenerator.getCurrentRoomIndex();
-      const hasVisited = this.floorGenerator.hasBeenVisited(currentIndex);
-      const roomState = this.floorGenerator.getSavedRoomState(currentIndex);
-      const canTransition = this.currentRoom.canTransition();
-
-      console.log("Room State:", {
-        currentRoom: currentIndex,
-        hasBeenVisited: hasVisited,
-        hasSavedState: roomState !== null,
-        canAdvance: canTransition,
-        canRetreat: canTransition && !this.floorGenerator.isFirstRoom(),
-        aliveEnemies: this.currentRoom.objects.enemies.filter(
-          (e) => e.state !== "dead"
-        ).length,
-      });
-
-      console.log("Transition Rules:");
-      console.log("  - Can advance if no alive enemies");
-      console.log("  - Can retreat if no alive enemies + not first room");
-      console.log("  - Blocked if enemies still alive");
-      console.log("  - Room states preserved when returning");
-
-      return {
-        currentRoom: currentIndex,
-        canTransition: canTransition,
-        persistenceWorking: roomState !== null,
-      };
-    };
-
-    // NEW: Projectile wall collision testing
-    window.testProjectileWalls = () => {
-      console.log("=== PROJECTILE WALL COLLISION TEST ===");
-
-      const playerProjectiles = this.player.projectiles.length;
-<<<<<<< HEAD
-      const playerProjectilesWithRoom = this.player.projectiles.filter(
-        (p) => p.currentRoom !== null
-      ).length;
-=======
-      const playerProjectilesWithRoom = this.player.projectiles.filter(p => p.currentRoom !== null).length;
->>>>>>> cbdc5919
-
-      // Count enemy projectiles
-      let enemyProjectiles = 0;
-      let enemyProjectilesWithRoom = 0;
-
-<<<<<<< HEAD
-      this.currentRoom.objects.enemies.forEach((enemy) => {
-=======
-      this.currentRoom.objects.enemies.forEach(enemy => {
->>>>>>> cbdc5919
-        if (enemy.projectiles) {
-          enemyProjectiles += enemy.projectiles.length;
-          enemyProjectilesWithRoom += enemy.projectiles.filter(
-            (p) => p.currentRoom !== null
-          ).length;
-        }
-      });
-
-      console.log("Projectile Status:", {
-        playerProjectiles: playerProjectiles,
-        playerWithRoomRef: playerProjectilesWithRoom,
-        enemyProjectiles: enemyProjectiles,
-        enemyWithRoomRef: enemyProjectilesWithRoom,
-        wallCollisionEnabled:
-          playerProjectilesWithRoom === playerProjectiles &&
-          enemyProjectilesWithRoom === enemyProjectiles,
-      });
-
-      console.log("Test: Fire projectiles at walls to see them disappear!");
-
-      return {
-        totalProjectiles: playerProjectiles + enemyProjectiles,
-        wallCollisionWorking:
-          playerProjectilesWithRoom + enemyProjectilesWithRoom ===
-          playerProjectiles + enemyProjectiles,
-      };
-    };
-
-    // NEW: Enhanced combat system overview
-    window.testCombatEnhancements = () => {
-      console.log("=== COMBAT ENHANCEMENTS OVERVIEW ===");
-
-      const meleeRange = 75; // DAGGER_ATTACK_RANGE
-      const originalRange = 30;
-      const enhancement = meleeRange / originalRange;
-
-      console.log("Melee Combat:");
-      console.log(`  - Range: ${meleeRange}px (${enhancement}x original)`);
-      console.log("  - Wall collision: Projectiles stop at walls");
-      console.log("  - Room persistence: Enemy states preserved");
-
-      console.log("Movement Rules:");
-      console.log("  - Forward: Only if no enemies alive");
-      console.log("  - Backward: Only if no enemies alive");
-      console.log("  - States: Rooms remember enemy positions");
-
-      console.log("Testing Commands:");
-      console.log("  - testAttackSystem() - Validate combat");
-      console.log("  - testRoomPersistence() - Check room states");
-      console.log("  - testProjectileWalls() - Verify wall collision");
-
-      return {
-        meleeRangeEnhanced: true,
-        roomPersistenceActive: true,
-        wallCollisionActive: true,
-        transitionValidationActive: true,
-      };
-    };
-
-    // NEW: Performance optimization testing
-    window.testPerformanceOptimizations = () => {
-      console.log("=== PERFORMANCE OPTIMIZATIONS TEST ===");
-
-      console.log("Room State Update Strategy:");
-      console.log("  - BEFORE: Updated every frame (inefficient)");
-      console.log("  - NOW: Event-driven only (efficient)");
-      console.log("  - Triggers:");
-      console.log("    - Enemy death");
-      console.log("    - Room transitions");
-      console.log("    - Item collection (when implemented)");
-
-      const roomState = this.floorGenerator.getSavedRoomState();
-<<<<<<< HEAD
-      const aliveEnemies = this.currentRoom.objects.enemies.filter(
-        (e) => e.state !== "dead"
-      ).length;
-=======
-      const aliveEnemies = this.currentRoom.objects.enemies.filter(e => e.state !== "dead").length;
->>>>>>> cbdc5919
-
-      console.log("Current Performance Metrics:", {
-        roomStateStored: roomState !== null,
-        roomIndex: this.floorGenerator.getCurrentRoomIndex(),
-        aliveEnemies: aliveEnemies,
-        updateStrategy: "Event-driven",
-        frameOptimization: "No unnecessary state calculations",
-      });
-
-      console.log("Test: Kill enemies to see state updates only on death");
-
-      return {
-        optimized: true,
-        strategy: "event-driven",
-        noFrameUpdates: true,
-      };
-    };
-
-    // NEW: Line-of-sight attack testing
-    window.testLineOfSight = () => {
-      console.log("=== LINE-OF-SIGHT ATTACK SYSTEM TEST ===");
-
-      if (!this.player.currentRoom) {
-        console.log("No current room - cannot test line of sight");
-        return { error: "No current room" };
-      }
-
-      const playerCenter = new Vec(
-        this.player.position.x + this.player.width / 2,
-        this.player.position.y + this.player.height / 2
-      );
-
-      // Test all four directions
-      const directions = {
-        right: new Vec(1, 0),
-        left: new Vec(-1, 0),
-        up: new Vec(0, -1),
-        down: new Vec(0, 1),
-      };
-
-      const maxRange = 75; // DAGGER_ATTACK_RANGE
-      const results = {};
-
-      console.log("Raycast Results from Player Position:");
-<<<<<<< HEAD
-      console.log(
-        `Player at: (${Math.round(playerCenter.x)}, ${Math.round(
-          playerCenter.y
-        )})`
-      );
-=======
-      console.log(`Player at: (${Math.round(playerCenter.x)}, ${Math.round(playerCenter.y)})`);
->>>>>>> cbdc5919
-
-      Object.entries(directions).forEach(([dirName, dirVector]) => {
-        const raycastDistance = this.player.raycastToWall(
-          playerCenter,
-          dirVector,
-          maxRange
-        );
-        const isLimited = raycastDistance < maxRange;
-
-        results[dirName] = {
-          direction: dirName,
-          maxRange: maxRange,
-          actualRange: Math.round(raycastDistance),
-          limitedByWall: isLimited,
-<<<<<<< HEAD
-          reduction: isLimited
-            ? `${Math.round((1 - raycastDistance / maxRange) * 100)}%`
-            : "0%",
-        };
-
-        console.log(
-          `  ${dirName.toUpperCase()}: ${Math.round(raycastDistance)}px ${
-            isLimited ? "(limited)" : "(clear)"
-          }`
-        );
-=======
-          reduction: isLimited ? `${Math.round((1 - raycastDistance / maxRange) * 100)}%` : "0%"
-        };
-
-        console.log(`  ${dirName.toUpperCase()}: ${Math.round(raycastDistance)}px ${isLimited ? '(limited)' : '(clear)'}`);
->>>>>>> cbdc5919
-      });
-
-      console.log("Visual Feedback:");
-      console.log("  - Red attack area: Normal range");
-      console.log("  - Orange attack area: Wall-limited range");
-
-      console.log("Test: Attack near walls in different directions");
-
-      return results;
-    };
-
-    // ENHANCED: Combat system with all optimizations
-    window.testOptimizedCombat = () => {
-      console.log("=== OPTIMIZED COMBAT SYSTEM TEST ===");
-
-      const performance = window.testPerformanceOptimizations();
-      const lineOfSight = window.testLineOfSight();
-      const attack = window.testAttackSystem();
-
-      console.log("=== OPTIMIZATION SUMMARY ===");
-      console.log("1. Event-driven room state updates");
-      console.log("2. Line-of-sight melee attacks");
-      console.log("3. Wall-limited attack range");
-      console.log("4. Visual feedback for limitations");
-      console.log("5. Performance optimizations");
-
-      console.log("Key Improvements:");
-      console.log("  - No more per-frame state updates");
-      console.log("  - Realistic melee combat (no wall penetration)");
-      console.log("  - Smart raycast system");
-      console.log("  - Clear visual indicators");
-
-      return {
-        performance: performance,
-        lineOfSight: lineOfSight,
-        attack: attack,
-        fullyOptimized: true,
-      };
-    };
-
-    // MASTER: Complete system validation
-    window.validateAllSystems = () => {
-      console.log("=== COMPLETE SYSTEM VALIDATION ===");
-
-      const results = {
-        attackSystem: window.testAttackSystem(),
-        roomPersistence: window.testRoomPersistence(),
-        projectileWalls: window.testProjectileWalls(),
-        combatEnhancements: window.testCombatEnhancements(),
-        performance: window.testPerformanceOptimizations(),
-        lineOfSight: window.testLineOfSight(),
-        optimizedCombat: window.testOptimizedCombat(),
-      };
-
-      console.log("=== VALIDATION SUMMARY ===");
-      console.log("1. Extended melee range (30 → 75px)");
-      console.log("2. Room state persistence system");
-      console.log("3. Transition validation (forward/backward)");
-      console.log("4. Projectile wall collision detection");
-      console.log("5. No enemy regeneration on retreat");
-      console.log("6. Performance optimizations");
-
-      console.log("ALL ENHANCEMENTS ACTIVE!");
-
-      return results;
-    };
-
-    // NEW: Death reset testing
-    window.testDeathReset = () => {
-      console.log("=== DEATH RESET SYSTEM TEST ===");
-      console.log("Warning: This will reset the entire game!");
-      console.log("Use: game.resetGameAfterDeath() to test manually");
-
-      return {
-        resetMethod: "resetGameAfterDeath()",
-        triggers: "Automatic when player health reaches 0",
-        resetScope: "Complete game state (Run 1, Floor 1, Room 1)",
-      };
-    };
-
-    // NEW: Player health testing commands
-    window.damagePlayer = (amount = 20) => {
-      console.log(`Damaging player for ${amount} points`);
-      const oldHealth = this.player.health;
-      this.player.takeDamage(amount);
-      const newHealth = this.player.health;
-
-      console.log(`Health: ${oldHealth} → ${newHealth}`);
-
-      if (newHealth <= 0) {
-        console.log("Player will die in 1 second...");
-      }
-
-      return {
-        oldHealth: oldHealth,
-        newHealth: newHealth,
-        damage: amount,
-        isDead: newHealth <= 0,
-      };
-    };
-
-    window.killPlayer = () => {
-      console.log("Killing player instantly...");
-      const oldHealth = this.player.health;
-      this.player.takeDamage(this.player.health);
-
-      return {
-        oldHealth: oldHealth,
-        newHealth: this.player.health,
-        message: "Player death triggered - reset will occur in 1 second",
-      };
-    };
-
-    window.healPlayer = (amount = 50) => {
-      console.log(`Healing player for ${amount} points`);
-      const oldHealth = this.player.health;
-      this.player.health = Math.min(
-        this.player.maxHealth,
-        this.player.health + amount
-      );
-      const newHealth = this.player.health;
-
-      console.log(`Health: ${oldHealth} → ${newHealth}`);
-
-      return {
-        oldHealth: oldHealth,
-        newHealth: newHealth,
-        healing: amount,
-        isFullHealth: newHealth === this.player.maxHealth,
-      };
-    };
-
-    // NEW: Game state inspection
-    window.getGameState = () => {
-      return {
-        floorGenerator: this.floorGenerator.getInitialStateInfo(),
-        player: this.player.getPlayerState(),
-        room: {
-          index: this.floorGenerator.getCurrentRoomIndex(),
-          type: this.floorGenerator.getCurrentRoomType(),
-          enemies: this.enemies.length,
-          aliveEnemies: this.enemies.filter((e) => e.state !== "dead").length,
-        },
-      };
-    };
-
-    // MASTER: Death and reset system validation
-    window.validateDeathSystem = () => {
-      console.log("=== DEATH & RESET SYSTEM VALIDATION ===");
-
-      // Current state before testing
-      const beforeState = window.getGameState();
-      console.log("State Before Death Test:", beforeState);
-
-      console.log("Death System Features:");
-      console.log("  - Automatic trigger when health = 0");
-      console.log("  - 1 second delay before reset");
-      console.log("  - Complete state reset to Run 1, Floor 1, Room 1");
-      console.log("  - Fresh enemy generation");
-      console.log("  - Player fully restored");
-      console.log("  - All room states cleared");
-
-      console.log("Testing Commands:");
-      console.log("  - damagePlayer(20) - Damage player");
-      console.log("  - killPlayer() - Instant death");
-      console.log("  - healPlayer(50) - Restore health");
-      console.log("  - getGameState() - Check current state");
-
-      console.log("Note: Death triggers automatic reset after 1 second");
-
-      return {
-        systemReady: true,
-        currentState: beforeState,
-        resetTrigger: "Health reaches 0",
-        resetDelay: "1000ms",
-        fullReset: true,
-      };
-    };
-
-    // ULTRA MASTER: Complete game systems validation
-    window.validateEntireGame = () => {
-      console.log("=== COMPLETE GAME SYSTEMS VALIDATION ===");
-
-      const results = {
-        combat: window.testAttackSystem(),
-        rooms: window.testRoomPersistence(),
-        projectiles: window.testProjectileWalls(),
-        enhancements: window.testCombatEnhancements(),
-        performance: window.testPerformanceOptimizations(),
-        lineOfSight: window.testLineOfSight(),
-        optimizedCombat: window.testOptimizedCombat(),
-        death: window.validateDeathSystem(),
-        state: window.getGameState(),
-      };
-
-      console.log("=== FINAL VALIDATION SUMMARY ===");
-      console.log("1. Enhanced Combat System (2.5x melee range)");
-      console.log("2. Room State Persistence (no regeneration)");
-      console.log("3. Transition Validation (both directions)");
-      console.log("4. Projectile Wall Collision");
-      console.log("5. Death & Reset System (complete state reset)");
-      console.log("6. Performance optimizations");
-      console.log("7. Line-of-sight melee attacks");
-      console.log("8. Wall-limited attack range");
-      console.log("9. Visual feedback for limitations");
-      console.log("10. All Testing Commands Available");
-
-      console.log("GAME IS FULLY FUNCTIONAL!");
-
-      return results;
-    };
-
-    console.log("Enhanced Game System Loaded!");
-    console.log(
-      "Test Commands: testAttackSystem() | testRoomPersistence() | testProjectileWalls() | testCombatEnhancements()"
-    );
-    console.log("MASTER COMMAND: validateAllSystems()");
-    console.log(
-      "DEATH RESET: testDeathReset() | damagePlayer(20) | killPlayer() | healPlayer(50)"
-    );
-    console.log("STATE INSPECT: getGameState()");
-    console.log(
-      "NEW OPTIMIZATIONS: testPerformanceOptimizations() | testLineOfSight() | testOptimizedCombat()"
-    );
-    console.log("ULTIMATE: validateEntireGame()");
-  }
-
-  // Creates initial player and room
+    if (variables.debug) {
+      this.initializeDebugCommands();
+    }
+  }
+
   initObjects() {
-    // Create initial room using the new method
     this.currentRoom = this.floorGenerator.getCurrentRoom();
-
-    // Create player at initial room position
     const startPos = this.currentRoom.getPlayerStartPosition();
-    this.player = new Player(startPos, 64, 64, "red", 13); // 13 columns for sprite sheet
+
+    this.player = new Player(startPos, 64, 64, "red", 13);
     this.player.setSprite(
       "./assets/sprites/dagger-sprite-sheet.png",
       new Rect(0, 0, 64, 64)
@@ -497,12 +33,9 @@
     this.player.setAnimation(130, 130, false, variables.animationDelay);
     this.player.setCurrentRoom(this.currentRoom);
 
-    // Update global enemies array
     this.enemies = this.currentRoom.objects.enemies;
 
-    // Setup shop reference for shop rooms
     if (this.currentRoom.roomType === "shop" && this.currentRoom.objects.shop) {
-      // Replace the room's shop with our global shop
       this.currentRoom.objects.shop = this.globalShop;
       this.currentRoom.objects.shop.setOnCloseCallback(() => {
         this.currentRoom.shopCanBeOpened = false;
@@ -510,21 +43,12 @@
     }
   }
 
-  // Draws current room and player
   draw(ctx) {
-    // Draw current room
     this.currentRoom.draw(ctx);
-
-    // Draw player
     this.player.draw(ctx);
     this.drawUI(ctx);
 
-    // Draw shop UI after player if shop is open (for proper layering)
-    if (
-      this.currentRoom &&
-      this.currentRoom.objects.shop &&
-      this.currentRoom.objects.shop.isOpen
-    ) {
+    if (this.currentRoom?.objects.shop?.isOpen) {
       this.currentRoom.objects.shop.draw(
         ctx,
         variables.canvasWidth,
@@ -532,60 +56,87 @@
         this.player
       );
     }
-
-    // Draw status text
+  }
+
+  drawUI(ctx) {
+    const iconSize = 20;
+    const startX = 100;
+    const startY = 100;
+    const barWidth = 200;
+    const barHeight = 20;
+
+    // Draw weapon icons
+    const icons = [
+      { type: "dagger", img: "Sword.png" },
+      { type: "slingshot", img: "Bow.png" },
+    ];
+
+    icons.forEach((icon, i) => {
+      const iconImg = new Image();
+      iconImg.src = `./assets/sprites/${icon.img}`;
+      const x = startX + i * (iconSize + 10);
+      const y = startY;
+
+      ctx.drawImage(iconImg, x, y, iconSize, iconSize);
+      ctx.strokeStyle = this.player.weaponType === icon.type ? "white" : "gray";
+      ctx.lineWidth = 2;
+      ctx.strokeRect(x - 1, y - 1, iconSize + 2, iconSize + 2);
+    });
+
+    // Draw health bar
+    const hpRatio = this.player.health / this.player.maxHealth;
+    ctx.fillStyle = "grey";
+    ctx.fillRect(40, 40, barWidth, barHeight);
+    ctx.fillStyle = "red";
+    ctx.fillRect(40, 40, barWidth * hpRatio, barHeight);
+    ctx.strokeStyle = "white";
+    ctx.strokeRect(40, 40, barWidth, barHeight);
+
+    // Draw stamina bar
+    const staminaRatio = this.player.stamina / this.player.maxStamina;
+    ctx.fillStyle = "grey";
+    ctx.fillRect(40, 70, barWidth, barHeight);
+    ctx.fillStyle = "yellow";
+    ctx.fillRect(40, 70, barWidth * staminaRatio, barHeight);
+    ctx.strokeStyle = "white";
+    ctx.strokeRect(40, 70, barWidth, barHeight);
+
+    // Draw gold counter
+    const goldIcon = new Image();
+    goldIcon.src = "./assets/sprites/gold_coin.png";
+    ctx.drawImage(goldIcon, 40, 100, 20, 20);
     ctx.fillStyle = "white";
-    ctx.font = "16px Arial";
-    const run = this.floorGenerator.getCurrentRun();
-    const floor = this.floorGenerator.getCurrentFloor();
-    const room = this.floorGenerator.getCurrentRoomIndex() + 1;
-    const text = `Run ${run} | Floor ${floor} | Room ${room}`;
-    const textWidth = ctx.measureText(text).width;
-    const padding = 10;
-
-    // Draw semi-transparent background for status
-    ctx.fillStyle = "rgba(0, 0, 0, 0.5)";
-    ctx.fillRect(
-      variables.canvasWidth - textWidth - padding * 2,
-      variables.canvasHeight - 30,
-      textWidth + padding * 2,
-      30
-    );
-
-    // Draw status text
-    ctx.fillStyle = "white";
-    ctx.fillText(
-      text,
-      variables.canvasWidth - textWidth - padding,
-      variables.canvasHeight - 10
-    );
-
-    // Draw gold counter
-    const goldText = `Gold: ${this.player.gold}`;
-    const goldTextWidth = ctx.measureText(goldText).width;
-
-    // Draw semi-transparent background for gold
-    ctx.fillStyle = "rgba(0, 0, 0, 0.5)";
-    ctx.fillRect(
-      variables.canvasWidth - goldTextWidth - padding * 2,
-      10,
-      goldTextWidth + padding * 2,
-      30
-    );
-
-    // Draw gold text with golden color
-    ctx.fillStyle = "#FFD700";
-    ctx.fillText(goldText, variables.canvasWidth - goldTextWidth - padding, 30);
-  }
-
-  // Updates game logic
+    ctx.font = "16px monospace";
+    ctx.fillText(`${this.player.gold}`, 65, 115);
+  }
+
+  resetGameAfterDeath() {
+    console.log("=== COMPLETE GAME RESET AFTER DEATH ===");
+
+    try {
+      this.floorGenerator.resetToInitialState();
+      this.globalShop.resetForNewRun();
+
+      this.currentRoom = this.floorGenerator.getCurrentRoom();
+      const startPos = this.currentRoom.getPlayerStartPosition();
+
+      this.player.resetToInitialState(startPos);
+      this.player.setCurrentRoom(this.currentRoom);
+      this.player.previousPosition = new Vec(startPos.x, startPos.y);
+
+      this.enemies = this.currentRoom.objects.enemies;
+
+      console.log("Game reset complete!");
+      return true;
+    } catch (error) {
+      console.error("Error during game reset:", error);
+      return false;
+    }
+  }
+
   update(deltaTime) {
     // Check if shop is open - if so, don't update game state
-    if (
-      this.currentRoom &&
-      this.currentRoom.objects.shop &&
-      this.currentRoom.objects.shop.isOpen
-    ) {
+    if (this.currentRoom?.objects.shop?.isOpen) {
       return;
     }
 
@@ -599,15 +150,11 @@
     if (this.currentRoom.isPlayerAtRightEdge(this.player)) {
       // Only allow transition if room requirements are met
       if (this.currentRoom.canTransition()) {
-        // Save room state before transitioning (event-driven update)
-<<<<<<< HEAD
+        // Save room state before transitioning
         this.floorGenerator.updateRoomState(
           this.floorGenerator.getCurrentRoomIndex(),
           this.currentRoom
         );
-=======
-        this.floorGenerator.updateRoomState(this.floorGenerator.getCurrentRoomIndex(), this.currentRoom);
->>>>>>> cbdc5919
 
         // If it's the boss room, advance to next floor
         if (this.floorGenerator.isBossRoom()) {
@@ -651,20 +198,16 @@
     } else if (this.currentRoom.isPlayerAtLeftEdge(this.player)) {
       // Check if we can go back to previous room
       if (!this.floorGenerator.isFirstRoom()) {
-        // VALIDATION: Only allow backward transition if current room can be left
+        // Only allow backward transition if current room can be left
         if (this.currentRoom.canTransition()) {
-          // Save room state before transitioning (event-driven update)
-<<<<<<< HEAD
+          // Save room state before transitioning
           this.floorGenerator.updateRoomState(
             this.floorGenerator.getCurrentRoomIndex(),
             this.currentRoom
           );
-=======
-          this.floorGenerator.updateRoomState(this.floorGenerator.getCurrentRoomIndex(), this.currentRoom);
->>>>>>> cbdc5919
 
           if (this.floorGenerator.previousRoom()) {
-            // Create previous room using the new method (loads saved state)
+            // Create previous room using the new method
             this.currentRoom = this.floorGenerator.getCurrentRoom();
             if (this.currentRoom) {
               // Update room reference in player
@@ -677,14 +220,6 @@
               this.player.keys = [];
               // Update global enemies array
               this.enemies = this.currentRoom.objects.enemies;
-
-<<<<<<< HEAD
-              console.log(
-                `Returned to room ${this.floorGenerator.getCurrentRoomIndex()} (previously visited)`
-              );
-=======
-              console.log(`Returned to room ${this.floorGenerator.getCurrentRoomIndex()} (previously visited)`);
->>>>>>> cbdc5919
             }
           }
         } else {
@@ -698,7 +233,6 @@
 
     // Check wall collisions
     if (this.currentRoom.checkWallCollision(this.player)) {
-      // Revert player position if colliding with wall
       this.player.position = this.player.previousPosition;
     }
 
@@ -721,7 +255,6 @@
 
     // Update shop reference if we're in a shop room
     if (this.currentRoom && this.currentRoom.roomType === "shop") {
-      // Replace the room's shop instance with our global shop
       this.currentRoom.objects.shop = this.globalShop;
       this.currentRoom.objects.shop.setOnCloseCallback(() => {
         this.currentRoom.shopCanBeOpened = false;
@@ -729,51 +262,26 @@
     }
   }
 
-  // Keyboard events for movement and actions
+  // Event listeners
   createEventListeners() {
     addEventListener("keydown", (e) => {
       const key = e.key.toLowerCase();
 
-      // Check if shop is open and handle shop input
-      if (
-        this.currentRoom &&
-        this.currentRoom.objects.shop &&
-        this.currentRoom.objects.shop.isOpen
-      ) {
+      if (this.currentRoom?.objects.shop?.isOpen) {
         this.currentRoom.objects.shop.handleInput(e.key, this.player);
-        e.preventDefault(); // Prevent default actions when shop is open
+        e.preventDefault();
         return;
       }
 
-      // Get action from keyDirections mapping
       const action = keyDirections[key];
 
-      // Handle weapon switching
       if (action === "dagger" || action === "slingshot") {
         this.player.setWeapon(action);
-        return;
-      }
-
-      // Handle attack
-      if (action === "attack") {
+      } else if (action === "attack") {
         this.player.attack();
-        return;
-      }
-
-      // Handle dash
-      if (action === "dash") {
+      } else if (action === "dash") {
         this.player.startDash();
-        return;
-      }
-
-      // Handle movement - add the action (direction) to player keys
-      if (
-        action &&
-        (action === "up" ||
-          action === "down" ||
-          action === "left" ||
-          action === "right")
-      ) {
+      } else if (action && ["up", "down", "left", "right"].includes(action)) {
         if (!this.player.keys.includes(action)) {
           this.player.keys.push(action);
         }
@@ -784,220 +292,9 @@
       const key = e.key.toLowerCase();
       const action = keyDirections[key];
 
-      // Only remove movement keys on keyup
-      if (
-        action &&
-        (action === "up" ||
-          action === "down" ||
-          action === "left" ||
-          action === "right")
-      ) {
+      if (action && ["up", "down", "left", "right"].includes(action)) {
         this.player.keys = this.player.keys.filter((k) => k !== action);
       }
     });
   }
-
-  // Add movement direction
-  add_key(direction) {
-    if (!this.player.keys.includes(direction)) {
-      this.player.keys.push(direction);
-    }
-  }
-
-  // Remove movement direction
-  del_key(direction) {
-    this.player.keys = this.player.keys.filter((key) => key !== direction);
-  }
-
-  // DEATH RESET: Complete game reset after player death
-  resetGameAfterDeath() {
-<<<<<<< HEAD
-    console.log("=== COMPLETE GAME RESET AFTER DEATH ===");
-
-    // Reset floor generator (which handles rooms and floors)
-    this.floorGenerator.resetToInitialState();
-
-    // Reset global shop upgrades
-    this.globalShop.resetForNewRun();
-
-    // Get new starting room
-    this.currentRoom = this.floorGenerator.getCurrentRoom();
-    if (this.currentRoom) {
-      this.player.setCurrentRoom(this.currentRoom);
-      // Initialize enemies from the current room
-      this.enemies = this.currentRoom.objects.enemies || [];
-=======
-    console.log("===== GAME RESET AFTER DEATH =====");
-
-    // Log state before reset
-    console.log("State BEFORE reset:");
-    try {
-      const beforeState = window.getGameState();
-      console.log("  Run:", beforeState.floorGenerator.run);
-      console.log("  Floor:", beforeState.floorGenerator.floor);
-      console.log("  Room:", beforeState.floorGenerator.room);
-      console.log("  Player Health:", beforeState.player.health + "/" + beforeState.player.maxHealth);
-      console.log("  Enemies:", beforeState.room.enemies);
-    } catch (e) {
-      console.log("  (Could not read previous state)");
-    }
-
-    try {
-      console.log("Step 1: Resetting FloorGenerator...");
-      // 1. Reset FloorGenerator to initial state
-      this.floorGenerator.resetToInitialState();
-
-      console.log("Step 2: Creating fresh initial room...");
-      // 2. Create fresh initial room
-      this.currentRoom = this.floorGenerator.getCurrentRoom();
-
-      console.log("Step 3: Getting initial player position...");
-      // 3. Get initial player position
-      const startPos = this.currentRoom.getPlayerStartPosition();
-
-      console.log("Step 4: Resetting player state...");
-      // 4. Reset player to initial state
-      this.player.resetToInitialState(startPos);
-      this.player.setCurrentRoom(this.currentRoom);
-
-      console.log("Step 5: Updating game state...");
-      // 5. Update global enemies array
-      this.enemies = this.currentRoom.objects.enemies;
-
-      // 6. Reset any game-level state
-      this.player.previousPosition = new Vec(startPos.x, startPos.y);
-
-      console.log("=== GAME RESET COMPLETE ===");
-
-      // Log state after reset
-      console.log("State AFTER reset:");
-      const afterState = window.getGameState();
-      console.log("  Run:", afterState.floorGenerator.run);
-      console.log("  Floor:", afterState.floorGenerator.floor);
-      console.log("  Room:", afterState.floorGenerator.room);
-      console.log("  Player Health:", afterState.player.health + "/" + afterState.player.maxHealth);
-      console.log("  Player Position:", "(" + afterState.player.position.x + ", " + afterState.player.position.y + ")");
-      console.log("  Player Weapon:", afterState.player.weapon);
-      console.log("  Room Enemies:", afterState.room.enemies);
-      console.log("  Alive Enemies:", afterState.room.aliveEnemies);
-
-      console.log("Ready for new run!");
-
-      return true;
-
-    } catch (error) {
-      console.error("Error during game reset:", error);
-      console.error("Attempting fallback reset...");
-
-      try {
-        // Fallback: reinitialize everything
-        this.floorGenerator = new FloorGenerator();
-        this.initObjects();
-        console.log("Fallback reset successful");
-        return true;
-      } catch (fallbackError) {
-        console.error("Fallback reset also failed:", fallbackError);
-        return false;
-      }
->>>>>>> cbdc5919
-    }
-
-    // Reset player state
-    this.player.resetToInitialState(this.currentRoom.getPlayerStartPosition());
-    this.player.previousPosition = new Vec(
-      this.currentRoom.getPlayerStartPosition().x,
-      this.currentRoom.getPlayerStartPosition().y
-    );
-
-    // Update global enemies array
-    this.enemies = this.currentRoom.objects.enemies;
-
-    console.log("=== GAME RESET COMPLETE ===");
-
-    // Log state after reset
-    const afterState = window.getGameState();
-    console.log("State AFTER reset:");
-    console.log("  Run:", afterState.floorGenerator.run);
-    console.log("  Floor:", afterState.floorGenerator.floor);
-    console.log("  Room:", afterState.floorGenerator.room);
-    console.log(
-      "  Player Health:",
-      afterState.player.health + "/" + afterState.player.maxHealth
-    );
-    console.log(
-      "  Player Position:",
-      "(" +
-        afterState.player.position.x +
-        ", " +
-        afterState.player.position.y +
-        ")"
-    );
-    console.log("  Player Weapon:", afterState.player.weapon);
-    console.log("  Player Gold:", this.player.gold);
-    console.log(
-      "  Shop Upgrades - Melee:",
-      this.globalShop.getUpgradeCounts().melee
-    );
-    console.log(
-      "  Shop Upgrades - Ranged:",
-      this.globalShop.getUpgradeCounts().ranged
-    );
-    console.log("  Room Enemies:", afterState.room.enemies);
-    console.log("  Alive Enemies:", afterState.room.aliveEnemies);
-
-    console.log("Ready for new run!");
-
-    return true;
-  }
-  drawUI(ctx) {
-    const iconSize = 20;
-    const startX = 100;
-    const startY = 100;
-    const barWidth = 200;
-    const barHeight = 20;
-
-    const icons = [
-      { type: "dagger", img: "Sword.png" },
-      { type: "slingshot", img: "Bow.png" },
-    ];
-
-    icons.forEach((icon, i) => {
-      const iconImg = new Image();
-      iconImg.src = `./assets/sprites/${icon.img}`;
-      const x = startX + i * (iconSize + 10);
-      const y = startY;
-
-      ctx.drawImage(iconImg, x, y, iconSize, iconSize);
-
-      ctx.strokeStyle = this.player.weaponType === icon.type ? "white" : "gray";
-      ctx.lineWidth = 2;
-      ctx.strokeRect(x - 1, y - 1, iconSize + 2, iconSize + 2);
-    });
-
-    // Vida
-    const hpRatio = this.player.health / this.player.maxHealth;
-    ctx.fillStyle = "grey";
-    ctx.fillRect(40, 40, barWidth, barHeight);
-    ctx.fillStyle = "red";
-    ctx.fillRect(40, 40, barWidth * hpRatio, barHeight);
-    ctx.strokeStyle = "white";
-    ctx.strokeRect(40, 40, barWidth, barHeight);
-
-    // Estamina
-    const staminaRatio = this.player.stamina / this.player.maxStamina;
-    ctx.fillStyle = "grey";
-    ctx.fillRect(40, 70, barWidth, barHeight);
-    ctx.fillStyle = "yellow";
-    ctx.fillRect(40, 70, barWidth * staminaRatio, barHeight);
-    ctx.strokeStyle = "white";
-    ctx.strokeRect(40, 70, barWidth, barHeight);
-
-    // Oro
-    const goldIcon = new Image();
-    goldIcon.src = "./assets/sprites/gold_coin.png";
-    ctx.drawImage(goldIcon, 40, 100, 20, 20);
-    ctx.fillStyle = "white";
-    ctx.font = "16px monospace";
-    ctx.fillText(`${this.player.gold}`, 65, 115);
-  }
 }