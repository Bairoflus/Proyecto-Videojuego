--- conflicted
+++ resolved
@@ -202,16 +202,8 @@
     const startPos = this.currentRoom.getPlayerStartPosition();
 
     this.player = new Player(startPos, 64, 64, "red", 13);
-<<<<<<< HEAD
     // Initialize player with default weapon (melee) and proper animation
     this.player.setWeapon("melee");
-=======
-    this.player.setSprite(
-      "/assets/sprites/dagger-sprite-sheet.png",
-      new Rect(0, 0, 64, 64)
-    );
-    this.player.setAnimation(130, 130, false, variables.animationDelay);
->>>>>>> af68445e
     this.player.setCurrentRoom(this.currentRoom);
 
     this.enemies = this.currentRoom.objects.enemies;
@@ -281,11 +273,7 @@
 
     icons.forEach((icon, i) => {
       const iconImg = new Image();
-<<<<<<< HEAD
       iconImg.src = `../assets/sprites/hud/${icon.img}`;
-=======
-      iconImg.src = `/assets/sprites/${icon.img}`;
->>>>>>> af68445e
       const x = startX + i * (iconSize + 10);
       const y = startY;
 
@@ -315,11 +303,7 @@
 
     // Draw gold counter
     const goldIcon = new Image();
-<<<<<<< HEAD
     goldIcon.src = "../assets/sprites/hud/gold_coin.png";
-=======
-    goldIcon.src = "/assets/sprites/gold_coin.png";
->>>>>>> af68445e
     ctx.drawImage(goldIcon, 40, 100, 20, 20);
     ctx.fillStyle = "white";
     ctx.font = "16px monospace";
