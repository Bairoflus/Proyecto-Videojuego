/**
 * Floor generation and management system
 * Handles procedural floor creation, room progression, and game run management
 * Maintains state persistence for rooms across transitions
 */
import {
  COMBAT_ROOMS,
  SHOP_ROOM_LAYOUT,
  BOSS_ROOM_LAYOUT,
} from "../rooms/combatRooms.js";
import { Room } from "../rooms/Room.js";
import { log } from "../../utils/Logger.js";
import { FLOOR_CONSTANTS } from "../../constants/gameConstants.js";
import { DragonBoss } from "../enemies/floor1/DragonBoss.js";
import { Supersoldier } from "../enemies/floor2/SupersoldierBoss.js";
import { Vec } from "../../utils/Vec.js";
import { createRun, completeRun } from "../../utils/api.js";
import { roomMapping } from "../../utils/roomMapping.js";
<<<<<<< HEAD
import { updateBackgroundForRoom } from "../../config.js";
=======
>>>>>>> f777adbe

export class FloorGenerator {
  constructor() {
    this.currentFloor = [];
    this.currentRoomIndex = 0; // ALWAYS start at room 0
    this.floorCount = 1;
    // NEW v3.0: runCount will be loaded from database, default fallback to 1
    this.runCount = 1; // Fallback value - will be updated by loadRunProgress()
    this.roomTypes = []; // Track room types: 'combat', 'shop', 'boss'
    this.roomStates = []; // Store room instances with enemy states for persistence
    this.visitedRooms = new Set(); // Track which rooms have been visited
    this.roomMappingInitialized = false; // Track room mapping initialization status
    this.runProgressLoaded = false; // Track if run progress has been loaded

    // PREVENTIVE FIX: Force clean initialization for new runs
    this.ensureCleanInitialization();

    // NEW v3.0: Initialize run progress (async, but don't block constructor)
    this.initializeWithRunProgress()
      .then(() => {
        console.log("FloorGenerator v3.0 run progress loaded successfully");
      })
      .catch((error) => {
        console.error("FloorGenerator v3.0 run progress load failed:", error);
      });

    this.generateFloor();
    this.initializeRoomMapping(); // Initialize room mapping service
<<<<<<< HEAD

    // Initialize background for the starting room
    this.updateBackgroundForCurrentRoom();
=======
>>>>>>> f777adbe
  }

  /**
   * PREVENTIVE FIX: Ensure clean initialization to prevent room index corruption
   * This prevents the Room 1 → Room 5 jump issue caused by contaminated state
   */
  ensureCleanInitialization() {
    // Force currentRoomIndex to 0 (Room 1) - prevent corruption
    if (this.currentRoomIndex !== 0) {
      console.warn(
        `CORRUPTION DETECTED: currentRoomIndex was ${this.currentRoomIndex}, forcing to 0`
      );
      this.currentRoomIndex = 0;
    }

    // Force floor and run to proper starting values
    if (this.floorCount !== 1) {
      console.warn(
        `CORRUPTION DETECTED: floorCount was ${this.floorCount}, forcing to 1`
      );
      this.floorCount = 1;
    }

    // Ensure clean room states for new initialization
    this.roomStates = [];
    this.visitedRooms = new Set();
    this.currentFloor = [];
    this.roomTypes = [];

    console.log("FloorGenerator: Clean initialization enforced", {
      currentRoomIndex: this.currentRoomIndex,
      floorCount: this.floorCount,
      runCount: this.runCount,
    });
  }

  /**
   * NEW v3.0: Initialize FloorGenerator with persistent run progress from database
   * This ensures run number continuity between sessions
   */
  async initializeWithRunProgress() {
    try {
      const userId = localStorage.getItem("currentUserId");
      const testMode = localStorage.getItem("testMode") === "true";

      if (userId && !testMode) {
        console.log("Loading persistent run progress v3.0 for user:", userId);

        // Import the v3.0 API function
        const { getUserRunProgress } = await import("../../utils/api.js");

        const runProgress = await getUserRunProgress(parseInt(userId));

        if (runProgress && runProgress.current_run) {
          this.runCount = runProgress.current_run;
          console.log(`Run progress loaded: Currently on run ${this.runCount}`);

          // Log additional progress info if available
          if (runProgress.best_floor) {
            console.log(
              `Player best achievement: Floor ${runProgress.best_floor}`
            );
          }
          if (runProgress.finished_runs) {
            console.log(`Completed runs: ${runProgress.finished_runs}`);
          }
        } else {
          console.log("No run progress found, starting at run 1");
          this.runCount = 1;
        }
      } else {
        console.log("Test mode or no user ID - using default run 1");
        this.runCount = 1;
      }

      this.runProgressLoaded = true;
      console.log(
        `FloorGenerator v3.0 initialized with run number: ${this.runCount}`
      );
    } catch (error) {
      console.error(
        "Failed to load run progress v3.0, using default run 1:",
        error
      );
      this.runCount = 1; // Fallback to run 1
      this.runProgressLoaded = true; // Mark as loaded even on error
    }
  }

  // Generates a new floor with random rooms
  generateFloor() {
    // Select random combat rooms using constants
    const combatRoomLayouts = this.selectRandomCombatRooms(
      FLOOR_CONSTANTS.ROOMS_PER_FLOOR.COMBAT
    );

    // Create floor layout: 4 combat rooms + shop + boss
    this.currentFloor = [
      ...combatRoomLayouts,
      SHOP_ROOM_LAYOUT,
      BOSS_ROOM_LAYOUT,
    ];

    // Track room types
    this.roomTypes = [
      ...Array(FLOOR_CONSTANTS.ROOMS_PER_FLOOR.COMBAT).fill("combat"),
      "shop",
      "boss",
    ];

    // Reset room states and visited rooms for new floor
    this.roomStates = [];
    this.visitedRooms = new Set();

    // PREVENTIVE FIX: FORCE reset room index to start of new floor
    this.currentRoomIndex = 0;

    // ADDITIONAL VERIFICATION: Ensure we're actually at room 0
    if (this.currentRoomIndex !== 0) {
      console.error(
        `🚨 CRITICAL: currentRoomIndex should be 0 but is ${this.currentRoomIndex}`
      );
      this.currentRoomIndex = 0; // Force it
    }

    log.info(
      "Generated new floor",
      this.floorCount,
      "with",
      this.currentFloor.length,
      "rooms"
    );
    log.debug("Room states and visit history cleared for new floor");
    console.log(
      `Floor generated: Floor ${this.floorCount}, starting at Room ${
        this.currentRoomIndex + 1
      }/${this.currentFloor.length}`
    );
  }

  // Selects n unique random combat rooms
  selectRandomCombatRooms(n) {
    const rooms = [...COMBAT_ROOMS];
    const selected = [];

    for (let i = 0; i < n; i++) {
      if (rooms.length === 0) break;
      const randomIndex = Math.floor(Math.random() * rooms.length);
      selected.push(rooms[randomIndex]);
      rooms.splice(randomIndex, 1);
    }

    return selected;
  }

  // Gets current room layout
  getCurrentRoomLayout() {
    if (this.currentRoomIndex >= this.currentFloor.length) {
      log.warn("Warning: Room index out of bounds");
      return null;
    }
    return this.currentFloor[this.currentRoomIndex];
  }
<<<<<<< HEAD

  // Creates a Room instance for the current room (with persistence)
  getCurrentRoom() {
    const layout = this.getCurrentRoomLayout();
    if (!layout) return null;

    const roomIndex = this.currentRoomIndex;
    const roomType = this.roomTypes[roomIndex]; // Get the room type
    const isCombatRoom = roomType === "combat";

=======

  // Creates a Room instance for the current room (with persistence)
  getCurrentRoom() {
    const layout = this.getCurrentRoomLayout();
    if (!layout) return null;

    const roomIndex = this.currentRoomIndex;
    const roomType = this.roomTypes[roomIndex]; // Get the room type
    const isCombatRoom = roomType === "combat";

>>>>>>> f777adbe
    // Print only when room index changes
    if (roomIndex !== this.lastLoggedRoomIndex) {
      log.info(`Getting room ${roomIndex} (${roomType})`);
      this.lastLoggedRoomIndex = roomIndex;
    }

    // Check if we already have a saved state for this room
    if (this.roomStates[roomIndex]) {
      // FIXED: Only log ONCE when loading saved state, not every call
      if (!this.roomStates[roomIndex]._loggedLoad) {
        console.log(
          `LOADING SAVED ROOM STATE: index ${roomIndex}, type ${roomType}`
        );
        console.log(
          `Saved room has ${this.roomStates[roomIndex].objects.enemies.length} enemies`
        );
        this.roomStates[roomIndex]._loggedLoad = true; // Mark as logged
      }
      return this.roomStates[roomIndex];
<<<<<<< HEAD
    }

    console.log(`CREATING NEW ROOM: index ${roomIndex}, type ${roomType}`);

    // Create new room instance with room type
    const room = new Room(layout, isCombatRoom, roomType);

    // FIXED: Only initialize enemies for NEW rooms
    room.initializeEnemies();

    if (roomType === "boss") {
      let boss;
      if (this.floorCount === 1) {
        // Floor 1 boss
        boss = new DragonBoss(new Vec(380, 75));
        console.log(`Floor 1 boss (DragonBoss) created for room ${roomIndex}`);
      } else if (this.floorCount === 2) {
        // Floor 2 boss
        boss = new Supersoldier(new Vec(380, 75));
        console.log(
          `Floor 2 boss (Supersoldier) created for room ${roomIndex}`
        );
      } else {
        // Floor 3+ boss (use DragonBoss as fallback)
        console.warn(
          `No specific boss defined for floor ${this.floorCount}, using DragonBoss as fallback`
        );
        boss = new DragonBoss(new Vec(380, 75));
        console.log(
          `Floor ${this.floorCount} boss (DragonBoss fallback) created for room ${roomIndex}`
        );
      }

      // CRITICAL: Verify boss was created before adding to enemies
      if (boss) {
        room.objects.enemies.push(boss);
        console.log(
          `Boss successfully added to room ${roomIndex}, total enemies: ${room.objects.enemies.length}`
        );
      } else {
        console.error(
          `CRITICAL ERROR: Boss creation failed for floor ${this.floorCount}, room ${roomIndex}`
        );
      }
    }

    // Save the room state
    this.roomStates[roomIndex] = room;

    // Mark room as visited
    this.visitedRooms.add(roomIndex);

    if (isCombatRoom) {
      console.log(
        `NEW COMBAT ROOM ${roomIndex} created with ${room.objects.enemies.length} enemies`
      );
    } else {
      console.log(`NEW ${roomType} ROOM ${roomIndex} created`);
    }

    return room;
  }

  // Gets the type of current room
  getCurrentRoomType() {
    if (this.currentRoomIndex >= this.roomTypes.length) {
      return null;
=======
    }

    console.log(`CREATING NEW ROOM: index ${roomIndex}, type ${roomType}`);

    // Create new room instance with room type
    const room = new Room(layout, isCombatRoom, roomType);

    // FIXED: Only initialize enemies for NEW rooms
    room.initializeEnemies();

    if (roomType === "boss") {
      let boss;
      if (this.floorCount === 1) {
        // Floor 1 boss
        boss = new DragonBoss(new Vec(380, 75));
        console.log(`Floor 1 boss (DragonBoss) created for room ${roomIndex}`);
      } else if (this.floorCount === 2) {
        // Floor 2 boss
        boss = new Supersoldier(new Vec(380, 75));
        console.log(
          `Floor 2 boss (Supersoldier) created for room ${roomIndex}`
        );
      } else {
        // Floor 3+ boss (use DragonBoss as fallback)
        console.warn(
          `No specific boss defined for floor ${this.floorCount}, using DragonBoss as fallback`
        );
        boss = new DragonBoss(new Vec(380, 75));
        console.log(
          `Floor ${this.floorCount} boss (DragonBoss fallback) created for room ${roomIndex}`
        );
      }

      // CRITICAL: Verify boss was created before adding to enemies
      if (boss) {
        room.objects.enemies.push(boss);
        console.log(
          `Boss successfully added to room ${roomIndex}, total enemies: ${room.objects.enemies.length}`
        );
      } else {
        console.error(
          `CRITICAL ERROR: Boss creation failed for floor ${this.floorCount}, room ${roomIndex}`
        );
      }
>>>>>>> f777adbe
    }
    return this.roomTypes[this.currentRoomIndex];
  }

  // Advances to next room (ONLY FORWARD, no regression allowed)
  nextRoom() {
    const beforeIndex = this.currentRoomIndex;

    if (this.currentRoomIndex < this.currentFloor.length - 1) {
      this.currentRoomIndex++;

      // FIX: Validar que el mapeo sea correcto después de cambiar room
      const roomId = this.getCurrentRoomId();
      const expectedRoomId = this.getExpectedRoomId();

      if (roomId !== expectedRoomId) {
        console.error(
          `🚨 ROOM MAPPING ERROR: Got ${roomId}, expected ${expectedRoomId}`
        );
        console.error(
          `  Floor: ${this.floorCount}, Index: ${
            this.currentRoomIndex
          }, Type: ${this.getCurrentRoomType()}`
        );
      } else {
        console.log(
          `ROOM MAPPING CORRECT: Floor ${this.floorCount}, Index ${this.currentRoomIndex} → Room ID ${roomId}`
        );
      }

      console.log(
        `ROOM PROGRESSION: ${beforeIndex} → ${this.currentRoomIndex} (${
          this.currentRoomIndex + 1
        }/${this.currentFloor.length})`
      );

      // Update background for the new room
      this.updateBackgroundForCurrentRoom();

<<<<<<< HEAD
      return true;
    }

    console.log(
      `Cannot advance: Already at last room (${this.currentRoomIndex + 1}/${
        this.currentFloor.length
      })`
    );
    return false;
  }

  // NEW: Método para calcular el Room ID esperado sin dependencias
  getExpectedRoomId() {
    // Cálculo directo basado en la estructura de la base de datos
    // Floor 1: rooms 1-6, Floor 2: rooms 7-12, Floor 3: rooms 13-18
    const baseId = (this.floorCount - 1) * 6;
    return baseId + this.currentRoomIndex + 1;
  }

  // Checks if it's the first room
  isFirstRoom() {
    return this.currentRoomIndex === 0;
  }

  // Checks if it's the boss room
  isBossRoom() {
    const isBoss = this.currentRoomIndex === this.currentFloor.length - 1;
    log.verbose(
      "Is boss room:",
      isBoss,
      "Current index:",
      this.currentRoomIndex,
      "Total rooms:",
      this.currentFloor.length
    );
    return isBoss;
  }

  // Gets current floor number
  getCurrentFloor() {
    return this.floorCount;
  }

  // Gets current run number
  getCurrentRun() {
    return this.runCount;
  }

  // Gets current room index
  getCurrentRoomIndex() {
    return this.currentRoomIndex;
  }

  // Gets total rooms in floor
  getTotalRooms() {
    return this.currentFloor.length;
  }

  // Check if a room has been visited before
  hasBeenVisited(roomIndex = this.currentRoomIndex) {
    return this.visitedRooms.has(roomIndex);
  }

  // Get saved room state if it exists
  getSavedRoomState(roomIndex = this.currentRoomIndex) {
    return this.roomStates[roomIndex] || null;
  }

  // Update room state (call this whenever enemies die or room changes)
  updateRoomState(roomIndex = this.currentRoomIndex, room) {
    if (room) {
      // Store the complete room instance including chest state
      this.roomStates[roomIndex] = room;
      log.verbose(`Updated room ${roomIndex} state`);
    }
  }

  // DEATH RESET: Complete game state reset (ONLY increments run on death)
  async resetToInitialState() {
    log.info("=== COMPLETE FLOOR GENERATOR RESET (DEATH) ===");

    // FIXED: Only increment run on DEATH, not on victory
    this.runCount++;
    console.log(`DEATH: Starting run ${this.runCount}`);

    // NEW: Create new run in backend after death
    try {
      const userId = localStorage.getItem("currentUserId");
      if (userId) {
        console.log("Creating new run after death...");
        const newRunData = await createRun(parseInt(userId));
        localStorage.setItem("currentRunId", newRunData.runId);
        console.log("New run created for reset:", newRunData.runId);
      } else {
        console.log("No userId available, enabling test mode for reset");
        localStorage.setItem("testMode", "true");
      }
    } catch (error) {
      console.error(
        "Failed to create new run during reset, enabling test mode:",
        error
      );
      localStorage.setItem("testMode", "true");
    }

=======
    // Save the room state
    this.roomStates[roomIndex] = room;

    // Mark room as visited
    this.visitedRooms.add(roomIndex);

    if (isCombatRoom) {
      console.log(
        `NEW COMBAT ROOM ${roomIndex} created with ${room.objects.enemies.length} enemies`
      );
    } else {
      console.log(`NEW ${roomType} ROOM ${roomIndex} created`);
    }

    return room;
  }

  // Gets the type of current room
  getCurrentRoomType() {
    if (this.currentRoomIndex >= this.roomTypes.length) {
      return null;
    }
    return this.roomTypes[this.currentRoomIndex];
  }

  // Advances to next room (ONLY FORWARD, no regression allowed)
  nextRoom() {
    const beforeIndex = this.currentRoomIndex;

    if (this.currentRoomIndex < this.currentFloor.length - 1) {
      this.currentRoomIndex++;

      // FIX: Validar que el mapeo sea correcto después de cambiar room
      const roomId = this.getCurrentRoomId();
      const expectedRoomId = this.getExpectedRoomId();

      if (roomId !== expectedRoomId) {
        console.error(
          `🚨 ROOM MAPPING ERROR: Got ${roomId}, expected ${expectedRoomId}`
        );
        console.error(
          `  Floor: ${this.floorCount}, Index: ${
            this.currentRoomIndex
          }, Type: ${this.getCurrentRoomType()}`
        );
      } else {
        console.log(
          `ROOM MAPPING CORRECT: Floor ${this.floorCount}, Index ${this.currentRoomIndex} → Room ID ${roomId}`
        );
      }

      console.log(
        `ROOM PROGRESSION: ${beforeIndex} → ${this.currentRoomIndex} (${
          this.currentRoomIndex + 1
        }/${this.currentFloor.length})`
      );
      return true;
    }

    console.log(
      `Cannot advance: Already at last room (${this.currentRoomIndex + 1}/${
        this.currentFloor.length
      })`
    );
    return false;
  }

  // NEW: Método para calcular el Room ID esperado sin dependencias
  getExpectedRoomId() {
    // Cálculo directo basado en la estructura de la base de datos
    // Floor 1: rooms 1-6, Floor 2: rooms 7-12, Floor 3: rooms 13-18
    const baseId = (this.floorCount - 1) * 6;
    return baseId + this.currentRoomIndex + 1;
  }

  // Checks if it's the first room
  isFirstRoom() {
    return this.currentRoomIndex === 0;
  }

  // Checks if it's the boss room
  isBossRoom() {
    const isBoss = this.currentRoomIndex === this.currentFloor.length - 1;
    log.verbose(
      "Is boss room:",
      isBoss,
      "Current index:",
      this.currentRoomIndex,
      "Total rooms:",
      this.currentFloor.length
    );
    return isBoss;
  }

  // Gets current floor number
  getCurrentFloor() {
    return this.floorCount;
  }

  // Gets current run number
  getCurrentRun() {
    return this.runCount;
  }

  // Gets current room index
  getCurrentRoomIndex() {
    return this.currentRoomIndex;
  }

  // Gets total rooms in floor
  getTotalRooms() {
    return this.currentFloor.length;
  }

  // Check if a room has been visited before
  hasBeenVisited(roomIndex = this.currentRoomIndex) {
    return this.visitedRooms.has(roomIndex);
  }

  // Get saved room state if it exists
  getSavedRoomState(roomIndex = this.currentRoomIndex) {
    return this.roomStates[roomIndex] || null;
  }

  // Update room state (call this whenever enemies die or room changes)
  updateRoomState(roomIndex = this.currentRoomIndex, room) {
    if (room) {
      // Store the complete room instance including chest state
      this.roomStates[roomIndex] = room;
      log.verbose(`Updated room ${roomIndex} state`);
    }
  }

  // DEATH RESET: Complete game state reset (ONLY increments run on death)
  async resetToInitialState() {
    log.info("=== COMPLETE FLOOR GENERATOR RESET (DEATH) ===");

    // FIXED: Only increment run on DEATH, not on victory
    this.runCount++;
    console.log(`DEATH: Starting run ${this.runCount}`);

    // NEW: Create new run in backend after death
    try {
      const userId = localStorage.getItem("currentUserId");
      if (userId) {
        console.log("Creating new run after death...");
        const newRunData = await createRun(parseInt(userId));
        localStorage.setItem("currentRunId", newRunData.runId);
        console.log("New run created for reset:", newRunData.runId);
      } else {
        console.log("No userId available, enabling test mode for reset");
        localStorage.setItem("testMode", "true");
      }
    } catch (error) {
      console.error(
        "Failed to create new run during reset, enabling test mode:",
        error
      );
      localStorage.setItem("testMode", "true");
    }

>>>>>>> f777adbe
    // Reset all counters to initial state
    this.floorCount = 1;
    this.currentRoomIndex = 0;

    // Clear all stored states
    this.roomStates = [];
    this.visitedRooms = new Set();
    this.currentFloor = [];
    this.roomTypes = [];

    log.debug("Cleared all room states and visit history");
    log.debug(`Reset to: Run ${this.runCount}, Floor 1, Room 1`);

    // Generate fresh floor
    this.generateFloor();

<<<<<<< HEAD
    // Update background for the reset state
    this.updateBackgroundForCurrentRoom();

=======
>>>>>>> f777adbe
    log.info("Floor generator reset after death complete");
  }

  // Get initial game state info
  getInitialStateInfo() {
    return {
      run: this.runCount,
      floor: this.floorCount,
      room: this.currentRoomIndex + 1,
      totalRooms: this.currentFloor.length,
      isInitialState:
        this.runCount === 1 &&
        this.floorCount === 1 &&
        this.currentRoomIndex === 0,
    };
  }

  // Initialize room mapping service for room ID resolution
  async initializeRoomMapping() {
    try {
      log.info("Initializing room mapping service in FloorGenerator...");
      const success = await roomMapping.initialize();
      this.roomMappingInitialized = success;

      if (success) {
        log.info("Room mapping service initialized successfully");
        log.debug("Room mapping debug info:", roomMapping.getDebugInfo());
      } else {
        log.warn(
          "Room mapping service failed to initialize, using fallback mappings"
        );
      }
    } catch (error) {
      log.error("Error initializing room mapping service:", error);
      this.roomMappingInitialized = false;
    }
  }

  // Gets current room ID for backend API calls
  getCurrentRoomId() {
    try {
      const currentFloor = this.getCurrentFloor();
      const frontendIndex = this.getCurrentRoomIndex();
      const roomType = this.getCurrentRoomType();

      if (roomType) {
        const roomId = roomMapping.getRoomId(
          frontendIndex,
          currentFloor,
          roomType
        );
        log.debug(
          `FloorGenerator: getCurrentRoomId() -> ${roomId} (floor: ${currentFloor}, index: ${frontendIndex}, type: ${roomType})`
        );
        return roomId;
      } else {
        log.warn("No room type available for current room, using fallback ID");
        return 1; // Ultimate fallback
      }
    } catch (error) {
      log.error("Error getting current room ID:", error);
      return 1; // Ultimate fallback for error scenarios
    }
  }

  // Gets room data for current room from mapping service
  getCurrentRoomData() {
    const roomId = this.getCurrentRoomId();
    return roomMapping.getRoomData(roomId);
  }

  // Validates if current room ID is valid in backend
  isCurrentRoomIdValid() {
    const roomId = this.getCurrentRoomId();
    return roomMapping.isValidRoomId(roomId);
  }

  // COMPLETELY REWRITTEN: Fixed floor transition logic
  async nextFloor() {
    const beforeFloor = this.floorCount;
    const beforeRun = this.runCount;

    console.log(
      `FLOOR TRANSITION starting from Floor ${beforeFloor}, Run ${beforeRun}`
    );

    // FIXED: Correct condition - allow progression through all floors
    if (this.floorCount < FLOOR_CONSTANTS.MAX_FLOORS_PER_RUN) {
      // Normal floor progression: 1→2, 2→3
      this.floorCount++;
      console.log(
        `FLOOR ADVANCED: Floor ${beforeFloor} → Floor ${this.floorCount}`
      );

      // Generate new floor and reset room index
      console.log(`Generating new floor ${this.floorCount}...`);
      this.generateFloor();
<<<<<<< HEAD

      // Update background for the new floor's first room
      this.updateBackgroundForCurrentRoom();

=======
>>>>>>> f777adbe
      console.log(
        `FLOOR TRANSITION COMPLETE: Now at Floor ${this.floorCount}, Room ${
          this.currentRoomIndex + 1
        }`
      );
    } else {
      // Floor 3 completed - start new run
      console.log(
        `ALL FLOORS COMPLETED! Max floors (${FLOOR_CONSTANTS.MAX_FLOORS_PER_RUN}) reached`
      );

      // Complete current run in backend
      try {
        const currentRunId = localStorage.getItem("currentRunId");

        if (currentRunId && window.game) {
          console.log("Completing run for successful completion...");

          // Get run statistics from game instance
          const runStats = window.game.getRunStats();

          const completionData = {
            goldCollected: runStats.goldCollected,
            goldSpent: runStats.goldSpent,
            totalKills: runStats.totalKills,
            deathCause: null, // null for successful completion
          };

          console.log("Victory completion data:", completionData);
          const result = await completeRun(currentRunId, completionData);
          console.log("Run completed for victory:", result);

          // Clear the current run ID since run is now complete
          localStorage.removeItem("currentRunId");

          // FIXED: Do NOT create run here - let resetToInitialState handle it
          // This prevents double run creation (victory run + death run)
          console.log("Run completed - Next run will be created when needed");
        } else {
          console.log(
            "No current run ID found or game instance missing - playing in test mode"
          );
        }
      } catch (error) {
        console.error("Failed to complete run on victory:", error);
      }

      // NEW v3.0: Increment run and create new run in database immediately
      this.runCount++;
      console.log(`VICTORY: Starting run ${this.runCount}`);

      // Create new run in backend immediately
      try {
        const userId = localStorage.getItem("currentUserId");
        if (userId) {
          console.log("Creating new run for victory progression...");
          const newRunData = await createRun(parseInt(userId));
          localStorage.setItem("currentRunId", newRunData.runId);
          console.log("New run created for victory:", newRunData.runId);
        } else {
          console.log("No userId available, enabling test mode");
          localStorage.setItem("testMode", "true");
        }
      } catch (error) {
        console.error(
          "Failed to create new run during victory, enabling test mode:",
          error
        );
        localStorage.setItem("testMode", "true");
      }

      // Reset to floor 1
      this.floorCount = 1;
      console.log(`VICTORY: New run started - Run ${this.runCount}, Floor 1`);

      // Generate new floor and reset room index
      console.log(`Generating new floor ${this.floorCount}...`);
      this.generateFloor();
<<<<<<< HEAD

      // Update background for the new run's first room
      this.updateBackgroundForCurrentRoom();

=======
>>>>>>> f777adbe
      console.log(
        `NEW RUN STARTED: Now at Run ${this.runCount}, Floor ${
          this.floorCount
        }, Room ${this.currentRoomIndex + 1}`
      );
    }
  }

  // FIXED: Apply saved state position with proper validation
  setCurrentPosition(floor, roomIndex) {
    try {
      console.log(
        `Restoring position to Floor ${floor}, Room ${roomIndex + 1}`
      );

      // Validate input parameters
      if (!floor || floor < 1 || floor > FLOOR_CONSTANTS.MAX_FLOORS_PER_RUN) {
        console.error(`Invalid floor: ${floor}, using Floor 1`);
        floor = 1;
      }

      if (roomIndex < 0 || roomIndex >= 6) {
        // 6 rooms per floor
        console.error(`Invalid room index: ${roomIndex}, using Room 0`);
        roomIndex = 0;
      }

      // Set current position
      this.floorCount = floor;
      this.currentRoomIndex = roomIndex;

      // FIXED: Generate floor using existing method instead of non-existent generateFloorRooms
      this.generateFloor();

<<<<<<< HEAD
      // Update background after setting position
      this.updateBackgroundForCurrentRoom();

=======
>>>>>>> f777adbe
      // FIXED: Validate against currentFloor (which exists) instead of currentFloorRooms (which doesn't)
      if (this.currentRoomIndex >= this.currentFloor.length) {
        console.warn(
          `Room index ${this.currentRoomIndex} exceeds available rooms (${this.currentFloor.length}), setting to last room`
        );
        this.currentRoomIndex = this.currentFloor.length - 1;
      }

      console.log(
        `Position restored successfully: Floor ${this.floorCount}, Room ${
          this.currentRoomIndex + 1
        }/${this.currentFloor.length}`
      );
      return true;
    } catch (error) {
      console.error("Failed to set current position:", error);

      // Fallback to safe state
      this.floorCount = 1;
      this.currentRoomIndex = 0;
      this.generateFloor();

      console.log("Fallback to Floor 1, Room 1 due to error");
      return false;
    }
  }

  // FIXED: Enhanced room ID validation to handle both mapping systems
  validateRoomMapping() {
    try {
      const mappedRoomId = this.getCurrentRoomId();
      const calculatedRoomId = this.getExpectedRoomId();

      if (mappedRoomId !== calculatedRoomId) {
        console.warn(
          `⚠️ ROOM MAPPING MISMATCH: Mapped=${mappedRoomId}, Calculated=${calculatedRoomId}`
        );
        console.warn(
          `  Floor: ${this.floorCount}, Index: ${
            this.currentRoomIndex
          }, Type: ${this.getCurrentRoomType()}`
        );

        // Use calculated room ID as fallback
        return calculatedRoomId;
      }

      return mappedRoomId;
    } catch (error) {
      console.error("Room mapping validation failed:", error);
      return this.getExpectedRoomId(); // Fallback to calculated ID
<<<<<<< HEAD
    }
  }

  // Update background for current room
  updateBackgroundForCurrentRoom() {
    try {
      updateBackgroundForRoom(this.floorCount, this.currentRoomIndex);
    } catch (error) {
      console.error("Failed to update background for current room:", error);
=======
>>>>>>> f777adbe
    }
  }
}<|MERGE_RESOLUTION|>--- conflicted
+++ resolved
@@ -16,10 +16,7 @@
 import { Vec } from "../../utils/Vec.js";
 import { createRun, completeRun } from "../../utils/api.js";
 import { roomMapping } from "../../utils/roomMapping.js";
-<<<<<<< HEAD
 import { updateBackgroundForRoom } from "../../config.js";
-=======
->>>>>>> f777adbe
 
 export class FloorGenerator {
   constructor() {
@@ -48,12 +45,9 @@
 
     this.generateFloor();
     this.initializeRoomMapping(); // Initialize room mapping service
-<<<<<<< HEAD
 
     // Initialize background for the starting room
     this.updateBackgroundForCurrentRoom();
-=======
->>>>>>> f777adbe
   }
 
   /**
@@ -217,7 +211,6 @@
     }
     return this.currentFloor[this.currentRoomIndex];
   }
-<<<<<<< HEAD
 
   // Creates a Room instance for the current room (with persistence)
   getCurrentRoom() {
@@ -228,18 +221,6 @@
     const roomType = this.roomTypes[roomIndex]; // Get the room type
     const isCombatRoom = roomType === "combat";
 
-=======
-
-  // Creates a Room instance for the current room (with persistence)
-  getCurrentRoom() {
-    const layout = this.getCurrentRoomLayout();
-    if (!layout) return null;
-
-    const roomIndex = this.currentRoomIndex;
-    const roomType = this.roomTypes[roomIndex]; // Get the room type
-    const isCombatRoom = roomType === "combat";
-
->>>>>>> f777adbe
     // Print only when room index changes
     if (roomIndex !== this.lastLoggedRoomIndex) {
       log.info(`Getting room ${roomIndex} (${roomType})`);
@@ -259,7 +240,6 @@
         this.roomStates[roomIndex]._loggedLoad = true; // Mark as logged
       }
       return this.roomStates[roomIndex];
-<<<<<<< HEAD
     }
 
     console.log(`CREATING NEW ROOM: index ${roomIndex}, type ${roomType}`);
@@ -327,52 +307,6 @@
   getCurrentRoomType() {
     if (this.currentRoomIndex >= this.roomTypes.length) {
       return null;
-=======
-    }
-
-    console.log(`CREATING NEW ROOM: index ${roomIndex}, type ${roomType}`);
-
-    // Create new room instance with room type
-    const room = new Room(layout, isCombatRoom, roomType);
-
-    // FIXED: Only initialize enemies for NEW rooms
-    room.initializeEnemies();
-
-    if (roomType === "boss") {
-      let boss;
-      if (this.floorCount === 1) {
-        // Floor 1 boss
-        boss = new DragonBoss(new Vec(380, 75));
-        console.log(`Floor 1 boss (DragonBoss) created for room ${roomIndex}`);
-      } else if (this.floorCount === 2) {
-        // Floor 2 boss
-        boss = new Supersoldier(new Vec(380, 75));
-        console.log(
-          `Floor 2 boss (Supersoldier) created for room ${roomIndex}`
-        );
-      } else {
-        // Floor 3+ boss (use DragonBoss as fallback)
-        console.warn(
-          `No specific boss defined for floor ${this.floorCount}, using DragonBoss as fallback`
-        );
-        boss = new DragonBoss(new Vec(380, 75));
-        console.log(
-          `Floor ${this.floorCount} boss (DragonBoss fallback) created for room ${roomIndex}`
-        );
-      }
-
-      // CRITICAL: Verify boss was created before adding to enemies
-      if (boss) {
-        room.objects.enemies.push(boss);
-        console.log(
-          `Boss successfully added to room ${roomIndex}, total enemies: ${room.objects.enemies.length}`
-        );
-      } else {
-        console.error(
-          `CRITICAL ERROR: Boss creation failed for floor ${this.floorCount}, room ${roomIndex}`
-        );
-      }
->>>>>>> f777adbe
     }
     return this.roomTypes[this.currentRoomIndex];
   }
@@ -412,7 +346,6 @@
       // Update background for the new room
       this.updateBackgroundForCurrentRoom();
 
-<<<<<<< HEAD
       return true;
     }
 
@@ -518,169 +451,6 @@
       localStorage.setItem("testMode", "true");
     }
 
-=======
-    // Save the room state
-    this.roomStates[roomIndex] = room;
-
-    // Mark room as visited
-    this.visitedRooms.add(roomIndex);
-
-    if (isCombatRoom) {
-      console.log(
-        `NEW COMBAT ROOM ${roomIndex} created with ${room.objects.enemies.length} enemies`
-      );
-    } else {
-      console.log(`NEW ${roomType} ROOM ${roomIndex} created`);
-    }
-
-    return room;
-  }
-
-  // Gets the type of current room
-  getCurrentRoomType() {
-    if (this.currentRoomIndex >= this.roomTypes.length) {
-      return null;
-    }
-    return this.roomTypes[this.currentRoomIndex];
-  }
-
-  // Advances to next room (ONLY FORWARD, no regression allowed)
-  nextRoom() {
-    const beforeIndex = this.currentRoomIndex;
-
-    if (this.currentRoomIndex < this.currentFloor.length - 1) {
-      this.currentRoomIndex++;
-
-      // FIX: Validar que el mapeo sea correcto después de cambiar room
-      const roomId = this.getCurrentRoomId();
-      const expectedRoomId = this.getExpectedRoomId();
-
-      if (roomId !== expectedRoomId) {
-        console.error(
-          `🚨 ROOM MAPPING ERROR: Got ${roomId}, expected ${expectedRoomId}`
-        );
-        console.error(
-          `  Floor: ${this.floorCount}, Index: ${
-            this.currentRoomIndex
-          }, Type: ${this.getCurrentRoomType()}`
-        );
-      } else {
-        console.log(
-          `ROOM MAPPING CORRECT: Floor ${this.floorCount}, Index ${this.currentRoomIndex} → Room ID ${roomId}`
-        );
-      }
-
-      console.log(
-        `ROOM PROGRESSION: ${beforeIndex} → ${this.currentRoomIndex} (${
-          this.currentRoomIndex + 1
-        }/${this.currentFloor.length})`
-      );
-      return true;
-    }
-
-    console.log(
-      `Cannot advance: Already at last room (${this.currentRoomIndex + 1}/${
-        this.currentFloor.length
-      })`
-    );
-    return false;
-  }
-
-  // NEW: Método para calcular el Room ID esperado sin dependencias
-  getExpectedRoomId() {
-    // Cálculo directo basado en la estructura de la base de datos
-    // Floor 1: rooms 1-6, Floor 2: rooms 7-12, Floor 3: rooms 13-18
-    const baseId = (this.floorCount - 1) * 6;
-    return baseId + this.currentRoomIndex + 1;
-  }
-
-  // Checks if it's the first room
-  isFirstRoom() {
-    return this.currentRoomIndex === 0;
-  }
-
-  // Checks if it's the boss room
-  isBossRoom() {
-    const isBoss = this.currentRoomIndex === this.currentFloor.length - 1;
-    log.verbose(
-      "Is boss room:",
-      isBoss,
-      "Current index:",
-      this.currentRoomIndex,
-      "Total rooms:",
-      this.currentFloor.length
-    );
-    return isBoss;
-  }
-
-  // Gets current floor number
-  getCurrentFloor() {
-    return this.floorCount;
-  }
-
-  // Gets current run number
-  getCurrentRun() {
-    return this.runCount;
-  }
-
-  // Gets current room index
-  getCurrentRoomIndex() {
-    return this.currentRoomIndex;
-  }
-
-  // Gets total rooms in floor
-  getTotalRooms() {
-    return this.currentFloor.length;
-  }
-
-  // Check if a room has been visited before
-  hasBeenVisited(roomIndex = this.currentRoomIndex) {
-    return this.visitedRooms.has(roomIndex);
-  }
-
-  // Get saved room state if it exists
-  getSavedRoomState(roomIndex = this.currentRoomIndex) {
-    return this.roomStates[roomIndex] || null;
-  }
-
-  // Update room state (call this whenever enemies die or room changes)
-  updateRoomState(roomIndex = this.currentRoomIndex, room) {
-    if (room) {
-      // Store the complete room instance including chest state
-      this.roomStates[roomIndex] = room;
-      log.verbose(`Updated room ${roomIndex} state`);
-    }
-  }
-
-  // DEATH RESET: Complete game state reset (ONLY increments run on death)
-  async resetToInitialState() {
-    log.info("=== COMPLETE FLOOR GENERATOR RESET (DEATH) ===");
-
-    // FIXED: Only increment run on DEATH, not on victory
-    this.runCount++;
-    console.log(`DEATH: Starting run ${this.runCount}`);
-
-    // NEW: Create new run in backend after death
-    try {
-      const userId = localStorage.getItem("currentUserId");
-      if (userId) {
-        console.log("Creating new run after death...");
-        const newRunData = await createRun(parseInt(userId));
-        localStorage.setItem("currentRunId", newRunData.runId);
-        console.log("New run created for reset:", newRunData.runId);
-      } else {
-        console.log("No userId available, enabling test mode for reset");
-        localStorage.setItem("testMode", "true");
-      }
-    } catch (error) {
-      console.error(
-        "Failed to create new run during reset, enabling test mode:",
-        error
-      );
-      localStorage.setItem("testMode", "true");
-    }
-
->>>>>>> f777adbe
     // Reset all counters to initial state
     this.floorCount = 1;
     this.currentRoomIndex = 0;
@@ -697,12 +467,9 @@
     // Generate fresh floor
     this.generateFloor();
 
-<<<<<<< HEAD
     // Update background for the reset state
     this.updateBackgroundForCurrentRoom();
 
-=======
->>>>>>> f777adbe
     log.info("Floor generator reset after death complete");
   }
 
@@ -780,8 +547,8 @@
     return roomMapping.isValidRoomId(roomId);
   }
 
-  // COMPLETELY REWRITTEN: Fixed floor transition logic
-  async nextFloor() {
+  // INSTANT: Non-blocking floor transition logic
+  nextFloor() {
     const beforeFloor = this.floorCount;
     const beforeRun = this.runCount;
 
@@ -800,13 +567,10 @@
       // Generate new floor and reset room index
       console.log(`Generating new floor ${this.floorCount}...`);
       this.generateFloor();
-<<<<<<< HEAD
 
       // Update background for the new floor's first room
       this.updateBackgroundForCurrentRoom();
 
-=======
->>>>>>> f777adbe
       console.log(
         `FLOOR TRANSITION COMPLETE: Now at Floor ${this.floorCount}, Room ${
           this.currentRoomIndex + 1
@@ -818,63 +582,63 @@
         `ALL FLOORS COMPLETED! Max floors (${FLOOR_CONSTANTS.MAX_FLOORS_PER_RUN}) reached`
       );
 
-      // Complete current run in backend
-      try {
-        const currentRunId = localStorage.getItem("currentRunId");
-
-        if (currentRunId && window.game) {
-          console.log("Completing run for successful completion...");
-
-          // Get run statistics from game instance
-          const runStats = window.game.getRunStats();
-
-          const completionData = {
-            goldCollected: runStats.goldCollected,
-            goldSpent: runStats.goldSpent,
-            totalKills: runStats.totalKills,
-            deathCause: null, // null for successful completion
-          };
-
-          console.log("Victory completion data:", completionData);
-          const result = await completeRun(currentRunId, completionData);
-          console.log("Run completed for victory:", result);
-
-          // Clear the current run ID since run is now complete
-          localStorage.removeItem("currentRunId");
-
-          // FIXED: Do NOT create run here - let resetToInitialState handle it
-          // This prevents double run creation (victory run + death run)
-          console.log("Run completed - Next run will be created when needed");
-        } else {
-          console.log(
-            "No current run ID found or game instance missing - playing in test mode"
-          );
-        }
-      } catch (error) {
-        console.error("Failed to complete run on victory:", error);
+      // Complete current run in backend - NON-BLOCKING
+      const currentRunId = localStorage.getItem("currentRunId");
+
+      if (currentRunId && window.game) {
+        console.log("Completing run for successful completion...");
+
+        // Get run statistics from game instance
+        const runStats = window.game.getRunStats();
+
+        const completionData = {
+          goldCollected: runStats.goldCollected,
+          goldSpent: runStats.goldSpent,
+          totalKills: runStats.totalKills,
+          deathCause: null, // null for successful completion
+        };
+
+        console.log("Victory completion data:", completionData);
+        
+        // NON-BLOCKING: Complete run in background
+        completeRun(currentRunId, completionData)
+          .then((result) => {
+            console.log("Run completed for victory:", result);
+            // Clear the current run ID since run is now complete
+            localStorage.removeItem("currentRunId");
+            console.log("Run completed - Next run will be created when needed");
+          })
+          .catch((error) => {
+            console.error("Failed to complete run on victory:", error);
+          });
+      } else {
+        console.log(
+          "No current run ID found or game instance missing - playing in test mode"
+        );
       }
 
       // NEW v3.0: Increment run and create new run in database immediately
       this.runCount++;
       console.log(`VICTORY: Starting run ${this.runCount}`);
 
-      // Create new run in backend immediately
-      try {
-        const userId = localStorage.getItem("currentUserId");
-        if (userId) {
-          console.log("Creating new run for victory progression...");
-          const newRunData = await createRun(parseInt(userId));
-          localStorage.setItem("currentRunId", newRunData.runId);
-          console.log("New run created for victory:", newRunData.runId);
-        } else {
-          console.log("No userId available, enabling test mode");
-          localStorage.setItem("testMode", "true");
-        }
-      } catch (error) {
-        console.error(
-          "Failed to create new run during victory, enabling test mode:",
-          error
-        );
+      // Create new run in backend immediately - NON-BLOCKING
+      const userId = localStorage.getItem("currentUserId");
+      if (userId) {
+        console.log("Creating new run for victory progression...");
+        createRun(parseInt(userId))
+          .then((newRunData) => {
+            localStorage.setItem("currentRunId", newRunData.runId);
+            console.log("New run created for victory:", newRunData.runId);
+          })
+          .catch((error) => {
+            console.error(
+              "Failed to create new run during victory, enabling test mode:",
+              error
+            );
+            localStorage.setItem("testMode", "true");
+          });
+      } else {
+        console.log("No userId available, enabling test mode");
         localStorage.setItem("testMode", "true");
       }
 
@@ -885,13 +649,10 @@
       // Generate new floor and reset room index
       console.log(`Generating new floor ${this.floorCount}...`);
       this.generateFloor();
-<<<<<<< HEAD
 
       // Update background for the new run's first room
       this.updateBackgroundForCurrentRoom();
 
-=======
->>>>>>> f777adbe
       console.log(
         `NEW RUN STARTED: Now at Run ${this.runCount}, Floor ${
           this.floorCount
@@ -926,12 +687,9 @@
       // FIXED: Generate floor using existing method instead of non-existent generateFloorRooms
       this.generateFloor();
 
-<<<<<<< HEAD
       // Update background after setting position
       this.updateBackgroundForCurrentRoom();
 
-=======
->>>>>>> f777adbe
       // FIXED: Validate against currentFloor (which exists) instead of currentFloorRooms (which doesn't)
       if (this.currentRoomIndex >= this.currentFloor.length) {
         console.warn(
@@ -983,7 +741,6 @@
     } catch (error) {
       console.error("Room mapping validation failed:", error);
       return this.getExpectedRoomId(); // Fallback to calculated ID
-<<<<<<< HEAD
     }
   }
 
@@ -993,8 +750,6 @@
       updateBackgroundForRoom(this.floorCount, this.currentRoomIndex);
     } catch (error) {
       console.error("Failed to update background for current room:", error);
-=======
->>>>>>> f777adbe
     }
   }
 }