--- conflicted
+++ resolved
@@ -168,13 +168,7 @@
 
         // ADDITIONAL VERIFICATION: Ensure we're actually at room 0
         if (this.currentRoomIndex !== 0) {
-<<<<<<< HEAD
-            console.error(
-                `🚨 CRITICAL: currentRoomIndex should be 0 but is ${this.currentRoomIndex}`
-            );
-=======
             console.error(`CRITICAL: currentRoomIndex should be 0 but is ${this.currentRoomIndex}`);
->>>>>>> 7605d815
             this.currentRoomIndex = 0; // Force it
         }
 
@@ -254,17 +248,13 @@
         // FIXED: Only initialize enemies for NEW rooms
         room.initializeEnemies();
 
-<<<<<<< HEAD
-        if (roomType === "boss") {
-=======
         if (roomType === 'boss') {
             // RESET BOSS UPGRADE FLAG: Important - reset for every boss room
             if (window.game) {
                 window.game.bossUpgradeShown = false;
                 console.log('Boss room created - reset bossUpgradeShown flag for permanent upgrade popup');
             }
-            
->>>>>>> 7605d815
+
             let boss;
             if (this.floorCount === 1) {
                 // Floor 1 boss
@@ -343,18 +333,8 @@
             const expectedRoomId = this.getExpectedRoomId();
 
             if (roomId !== expectedRoomId) {
-<<<<<<< HEAD
-                console.error(
-                    `🚨 ROOM MAPPING ERROR: Got ${roomId}, expected ${expectedRoomId}`
-                );
-                console.error(
-                    `  Floor: ${this.floorCount}, Index: ${this.currentRoomIndex
-                    }, Type: ${this.getCurrentRoomType()}`
-                );
-=======
                 console.error(`CRITICAL: Got ${roomId}, expected ${expectedRoomId}`);
                 console.error(`  Floor: ${this.floorCount}, Index: ${this.currentRoomIndex}, Type: ${this.getCurrentRoomType()}`);
->>>>>>> 7605d815
             } else {
                 console.log(
                     `ROOM MAPPING CORRECT: Floor ${this.floorCount}, Index ${this.currentRoomIndex} → Room ID ${roomId}`
@@ -456,29 +436,29 @@
         // NEW: Complete current run BEFORE creating new one to prevent multiple active runs
         try {
             const currentRunId = localStorage.getItem('currentRunId');
-            
+
             if (currentRunId && window.game) {
                 console.log(`Completing current run (ID: ${currentRunId}) due to death...`);
-                
+
                 // Get run statistics from game instance
                 const runStats = window.game.getRunStats();
-                
+
                 const completionData = {
                     goldCollected: runStats.goldCollected,
-                    goldSpent: runStats.goldSpent, 
+                    goldSpent: runStats.goldSpent,
                     totalKills: runStats.totalKills,
                     maxDamageHit: runStats.maxDamageHit,
                     deathCause: 'death' // Mark as death
                 };
-                
+
                 console.log(`Death completion data for run ${currentRunId}:`, completionData);
                 const result = await completeRun(currentRunId, completionData);
                 console.log(`Run ${currentRunId} completed for death:`, result);
-                
+
                 // Clear old runId after completion
                 localStorage.removeItem('currentRunId');
                 console.log(`Cleared completed runId ${currentRunId} from localStorage`);
-                
+
             } else {
                 console.log("No current run ID found or game instance missing - skipping run completion");
             }
@@ -609,13 +589,7 @@
         const beforeRun = this.runCount;
         const beforeRunId = localStorage.getItem('currentRunId');
 
-<<<<<<< HEAD
-        console.log(
-            `FLOOR TRANSITION starting from Floor ${beforeFloor}, Run ${beforeRun}`
-        );
-=======
         console.log(`FLOOR TRANSITION starting from Floor ${beforeFloor}, Run ${beforeRun}, RunId ${beforeRunId}`);
->>>>>>> 7605d815
 
         // FIXED: Correct condition - allow progression through all floors
         if (this.floorCount < FLOOR_CONSTANTS.MAX_FLOORS_PER_RUN) {
@@ -628,60 +602,13 @@
             // Generate new floor and reset room index
             console.log(`Generating new floor ${this.floorCount}...`);
             this.generateFloor();
-<<<<<<< HEAD
-
-            // Update background for the new floor's first room
-            this.updateBackgroundForCurrentRoom();
-
-            console.log(
-                `FLOOR TRANSITION COMPLETE: Now at Floor ${this.floorCount}, Room ${this.currentRoomIndex + 1
-                }`
-            );
+            console.log(`FLOOR TRANSITION COMPLETE: Now at Floor ${this.floorCount}, Room ${this.currentRoomIndex + 1}`);
+            return true; // Success for normal floor progression
         } else {
             // Floor 3 completed - start new run
             console.log(
                 `ALL FLOORS COMPLETED! Max floors (${FLOOR_CONSTANTS.MAX_FLOORS_PER_RUN}) reached`
             );
-
-            // Complete current run in backend - NON-BLOCKING
-            const currentRunId = localStorage.getItem("currentRunId");
-
-            if (currentRunId && window.game) {
-                console.log("Completing run for successful completion...");
-
-                // Get run statistics from game instance
-                const runStats = window.game.getRunStats();
-
-                const completionData = {
-                    goldCollected: runStats.goldCollected,
-                    goldSpent: runStats.goldSpent,
-                    totalKills: runStats.totalKills,
-                    deathCause: null, // null for successful completion
-                };
-
-                console.log("Victory completion data:", completionData);
-
-                // NON-BLOCKING: Complete run in background
-                completeRun(currentRunId, completionData)
-                    .then((result) => {
-                        console.log("Run completed for victory:", result);
-                        // Clear the current run ID since run is now complete
-                        localStorage.removeItem("currentRunId");
-                        console.log("Run completed - Next run will be created when needed");
-                    })
-                    .catch((error) => {
-                        console.error("Failed to complete run on victory:", error);
-                    });
-            } else {
-                console.log(
-                    "No current run ID found or game instance missing - playing in test mode"
-                );
-=======
-            console.log(`FLOOR TRANSITION COMPLETE: Now at Floor ${this.floorCount}, Room ${this.currentRoomIndex + 1}`);
-            return true; // Success for normal floor progression
-        } else {
-            // Floor 3 completed - start new run
-            console.log(`ALL FLOORS COMPLETED! Max floors (${FLOOR_CONSTANTS.MAX_FLOORS_PER_RUN}) reached`);
 
             // Complete current run in backend FIRST
             try {
@@ -710,7 +637,6 @@
                 }
             } catch (error) {
                 console.error("Failed to complete run on victory:", error);
->>>>>>> 7605d815
             }
 
             // CRITICAL: Clear the old runId BEFORE creating new one
@@ -721,27 +647,6 @@
             this.runCount++;
             console.log(`VICTORY: Starting run ${this.runCount}`);
 
-<<<<<<< HEAD
-            // Create new run in backend immediately - NON-BLOCKING
-            const userId = localStorage.getItem("currentUserId");
-            if (userId) {
-                console.log("Creating new run for victory progression...");
-                createRun(parseInt(userId))
-                    .then((newRunData) => {
-                        localStorage.setItem("currentRunId", newRunData.runId);
-                        console.log("New run created for victory:", newRunData.runId);
-                    })
-                    .catch((error) => {
-                        console.error(
-                            "Failed to create new run during victory, enabling test mode:",
-                            error
-                        );
-                        localStorage.setItem("testMode", "true");
-                    });
-            } else {
-                console.log("No userId available, enabling test mode");
-                localStorage.setItem("testMode", "true");
-=======
             // Create new run in backend immediately with enhanced error handling
             let newRunId = null;
             try {
@@ -749,12 +654,12 @@
                 if (userId) {
                     console.log(`Creating new run for victory progression (user ${userId})...`);
                     const newRunData = await createRun(parseInt(userId));
-                    
+
                     if (newRunData && newRunData.runId) {
                         newRunId = newRunData.runId;
                         localStorage.setItem('currentRunId', newRunId);
                         console.log(`NEW RUN CREATED: runId ${newRunId} stored in localStorage`);
-                        
+
                         // VERIFICATION: Double-check localStorage was updated
                         const verifyRunId = localStorage.getItem('currentRunId');
                         if (verifyRunId === newRunId.toString()) {
@@ -772,7 +677,6 @@
             } catch (error) {
                 console.error("Failed to create new run during victory, enabling test mode:", error);
                 localStorage.setItem('testMode', 'true');
->>>>>>> 7605d815
             }
 
             // Reset to floor 1
@@ -782,31 +686,20 @@
             // Generate new floor and reset room index
             console.log(`Generating new floor ${this.floorCount}...`);
             this.generateFloor();
-<<<<<<< HEAD
-
-            // Update background for the new run's first room
-            this.updateBackgroundForCurrentRoom();
-
-            console.log(
-                `NEW RUN STARTED: Now at Run ${this.runCount}, Floor ${this.floorCount
-                }, Room ${this.currentRoomIndex + 1}`
-            );
-=======
-            
+
             // FINAL STATUS LOG
             const finalRunId = localStorage.getItem('currentRunId');
             console.log(`NEW RUN COMPLETE: Run ${this.runCount}, Floor ${this.floorCount}, Room ${this.currentRoomIndex + 1}, RunId ${finalRunId}`);
-            
+
             // SYNC CHECK: Verify everything is properly synchronized
             if (finalRunId && finalRunId !== beforeRunId) {
                 console.log(`RUN TRANSITION SUCCESS: ${beforeRunId} → ${finalRunId}`);
             } else {
                 console.error(`RUN TRANSITION ISSUE: Before=${beforeRunId}, After=${finalRunId}`);
             }
-            
+
             // CRITICAL: Return true to indicate successful run transition
             return true;
->>>>>>> 7605d815
         }
     }
 
@@ -872,18 +765,8 @@
             const calculatedRoomId = this.getExpectedRoomId();
 
             if (mappedRoomId !== calculatedRoomId) {
-<<<<<<< HEAD
-                console.warn(
-                    `⚠️ ROOM MAPPING MISMATCH: Mapped=${mappedRoomId}, Calculated=${calculatedRoomId}`
-                );
-                console.warn(
-                    `  Floor: ${this.floorCount}, Index: ${this.currentRoomIndex
-                    }, Type: ${this.getCurrentRoomType()}`
-                );
-=======
                 console.warn(`ROOM MAPPING MISMATCH: Mapped=${mappedRoomId}, Calculated=${calculatedRoomId}`);
                 console.warn(`  Floor: ${this.floorCount}, Index: ${this.currentRoomIndex}, Type: ${this.getCurrentRoomType()}`);
->>>>>>> 7605d815
 
                 // Use calculated room ID as fallback
                 return calculatedRoomId;
