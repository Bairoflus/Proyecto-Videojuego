/**
 * Floor generation and management system
 * Handles procedural floor creation, room progression, and game run management
 * Maintains state persistence for rooms across transitions
 */
import { COMBAT_ROOMS, SHOP_ROOM_LAYOUT, BOSS_ROOM_LAYOUT } from '../rooms/combatRooms.js';
import { Room } from '../rooms/Room.js';
import { log } from '../../utils/Logger.js';
import { FLOOR_CONSTANTS } from '../../constants/gameConstants.js';
import { DragonBoss } from '../enemies/floor1/DragonBoss.js';
import { Vec } from '../../utils/Vec.js';

export class FloorGenerator {
    constructor() {
        this.currentFloor = [];
        this.currentRoomIndex = 0;
        this.floorCount = 1;
        // Load persistent run count from localStorage or start at initial value
        this.runCount = parseInt(localStorage.getItem('gameRunCount') || FLOOR_CONSTANTS.INITIAL_RUN_COUNT.toString(), 10);
        this.roomTypes = []; // Track room types: 'combat', 'shop', 'boss'
        this.roomStates = []; // Store room instances with enemy states for persistence
        this.visitedRooms = new Set(); // Track which rooms have been visited
        this.generateFloor();
        this.lastLoggedRoomIndex = null; // Track last logged room index to avoid duplicate logs
    }

    // Generates a new floor with random rooms
    generateFloor() {
        // Select random combat rooms using constants
        const combatRoomLayouts = this.selectRandomCombatRooms(FLOOR_CONSTANTS.ROOMS_PER_FLOOR.COMBAT);

        // Create floor layout: 4 combat rooms + shop + boss
        this.currentFloor = [
            ...combatRoomLayouts,
            SHOP_ROOM_LAYOUT,
            BOSS_ROOM_LAYOUT
        ];

        // Track room types
        this.roomTypes = [
            ...Array(FLOOR_CONSTANTS.ROOMS_PER_FLOOR.COMBAT).fill('combat'),
            'shop',
            'boss'
        ];

        // Reset room states and visited rooms for new floor
        this.roomStates = [];
        this.visitedRooms = new Set();

        // Reset room index to start of new floor
        this.currentRoomIndex = 0;

        log.info("Generated new floor", this.floorCount, "with", this.currentFloor.length, "rooms");
        log.debug("Room states and visit history cleared for new floor");
    }

    // Selects n unique random combat rooms
    selectRandomCombatRooms(n) {
        const rooms = [...COMBAT_ROOMS];
        const selected = [];

        for (let i = 0; i < n; i++) {
            if (rooms.length === 0) break;
            const randomIndex = Math.floor(Math.random() * rooms.length);
            selected.push(rooms[randomIndex]);
            rooms.splice(randomIndex, 1);
        }

        return selected;
    }

    // Gets current room layout
    getCurrentRoomLayout() {
        if (this.currentRoomIndex >= this.currentFloor.length) {
            log.warn("Warning: Room index out of bounds");
            return null;
        }
        return this.currentFloor[this.currentRoomIndex];
    }

    // Creates a Room instance for the current room (with persistence)
    getCurrentRoom() {
        const layout = this.getCurrentRoomLayout();
        if (!layout) return null;

        const roomIndex = this.currentRoomIndex;
        const roomType = this.roomTypes[roomIndex]; // Get the room type
        const isCombatRoom = roomType === 'combat';

<<<<<<< HEAD
        log.info(`Getting room ${roomIndex} (${roomType})`);
=======
        // Print only when room index changes
        if (roomIndex !== this.lastLoggedRoomIndex) {
            log.info(`Getting room ${roomIndex} (${roomType})`);
            this.lastLoggedRoomIndex = roomIndex;
        }
>>>>>>> cb2674bf

        // Check if we already have a saved state for this room
        if (this.roomStates[roomIndex]) {
            log.debug(`Loading saved state for room ${roomIndex}`);
            return this.roomStates[roomIndex];
        }


        // Create new room instance with room type
        const room = new Room(layout, isCombatRoom, roomType);

        if (roomType === 'boss') {
            const boss = new DragonBoss(new Vec(380, 75));
            room.objects.enemies.push(boss);
        }

        // Save the room state
        this.roomStates[roomIndex] = room;

        // Mark room as visited
        this.visitedRooms.add(roomIndex);

        if (isCombatRoom) {
            log.info(`Created new combat room ${roomIndex} with ${room.objects.enemies.length} enemies`);
        } else {
            log.info(`Created new ${roomType} room ${roomIndex}`);
        }

        return room;
    }

    // Gets the type of current room
    getCurrentRoomType() {
        if (this.currentRoomIndex >= this.roomTypes.length) {
            return null;
        }
        return this.roomTypes[this.currentRoomIndex];
    }

    // Advances to next room
    nextRoom() {
        if (this.currentRoomIndex < this.currentFloor.length - 1) {
            this.currentRoomIndex++;
            log.debug("Advanced to room", this.currentRoomIndex);
            return true;
        }
        log.debug("Cannot advance: Already at last room");
        return false;
    }

    // Returns to previous room
    previousRoom() {
        if (this.currentRoomIndex > 0) {
            this.currentRoomIndex--;
            log.debug("Returned to room", this.currentRoomIndex);
            return true;
        }
        log.debug("Cannot return: Already at first room");
        return false;
    }

    // Checks if it's the first room
    isFirstRoom() {
        return this.currentRoomIndex === 0;
    }

    // Checks if it's the boss room
    isBossRoom() {
        const isBoss = this.currentRoomIndex === this.currentFloor.length - 1;
        log.verbose("Is boss room:", isBoss, "Current index:", this.currentRoomIndex, "Total rooms:", this.currentFloor.length);
        return isBoss;
    }

    // Advances to next floor
    nextFloor() {
        if (this.floorCount >= FLOOR_CONSTANTS.MAX_FLOORS_PER_RUN) {
            // If we're at the max floor, increment run and reset floor
            this.runCount++;
            this.floorCount = 1;
            log.info(`Completed floor ${FLOOR_CONSTANTS.MAX_FLOORS_PER_RUN}, starting new run:`, this.runCount);
        } else {
            // Otherwise just increment floor
            this.floorCount++;
            log.info("Advanced to floor", this.floorCount);
        }

        // Generate new floor and reset room index
        this.generateFloor();
    }

    // Gets current floor number
    getCurrentFloor() {
        return this.floorCount;
    }

    // Gets current run number
    getCurrentRun() {
        return this.runCount;
    }

    // Gets current room index
    getCurrentRoomIndex() {
        return this.currentRoomIndex;
    }

    // Gets total rooms in floor
    getTotalRooms() {
        return this.currentFloor.length;
    }

    // Check if a room has been visited before
    hasBeenVisited(roomIndex = this.currentRoomIndex) {
        return this.visitedRooms.has(roomIndex);
    }

    // Get saved room state if it exists
    getSavedRoomState(roomIndex = this.currentRoomIndex) {
        return this.roomStates[roomIndex] || null;
    }

    // Update room state (call this whenever enemies die or room changes)
    updateRoomState(roomIndex = this.currentRoomIndex, room) {
        if (room) {
            // Store the complete room instance including chest state
            this.roomStates[roomIndex] = room;
            log.verbose(`Updated room ${roomIndex} state`);
        }
    }

    // Increments run count on player death
    incrementRunCount() {
        this.runCount++;
        // Save to localStorage for persistence
        localStorage.setItem('gameRunCount', this.runCount.toString());
        log.info(`Player died. Starting run ${this.runCount}`);
    }

    // DEATH RESET: Complete game state reset
    resetToInitialState() {
        log.info("=== COMPLETE FLOOR GENERATOR RESET ===");

        // Increment run count on death
        this.incrementRunCount();

        // Reset all counters to initial state EXCEPT runCount
        this.floorCount = 1;
        this.currentRoomIndex = 0;

        // Clear all stored states
        this.roomStates = [];
        this.visitedRooms = new Set();
        this.currentFloor = [];
        this.roomTypes = [];

        log.debug("Cleared all room states and visit history");
        log.debug(`Reset to: Run ${this.runCount}, Floor 1, Room 1`);

        // Generate fresh floor
        this.generateFloor();

        log.info("Floor generator reset to initial state (run count preserved)");
    }

    // Get initial game state info
    getInitialStateInfo() {
        return {
            run: this.runCount,
            floor: this.floorCount,
            room: this.currentRoomIndex + 1,
            totalRooms: this.currentFloor.length,
            isInitialState: this.runCount === 1 && this.floorCount === 1 && this.currentRoomIndex === 0
        };
    }
} <|MERGE_RESOLUTION|>--- conflicted
+++ resolved
@@ -87,15 +87,11 @@
         const roomType = this.roomTypes[roomIndex]; // Get the room type
         const isCombatRoom = roomType === 'combat';
 
-<<<<<<< HEAD
-        log.info(`Getting room ${roomIndex} (${roomType})`);
-=======
         // Print only when room index changes
         if (roomIndex !== this.lastLoggedRoomIndex) {
             log.info(`Getting room ${roomIndex} (${roomType})`);
             this.lastLoggedRoomIndex = roomIndex;
         }
->>>>>>> cb2674bf
 
         // Check if we already have a saved state for this room
         if (this.roomStates[roomIndex]) {
