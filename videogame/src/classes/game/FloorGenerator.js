--- conflicted
+++ resolved
@@ -24,11 +24,7 @@
         this.visitedRooms = new Set(); // Track which rooms have been visited
         this.roomMappingInitialized = false; // Track room mapping initialization status
         this.generateFloor();
-<<<<<<< HEAD
-        this.lastLoggedRoomIndex = null; // Track last logged room index to avoid duplicate logs
-=======
         this.initializeRoomMapping(); // Initialize room mapping service
->>>>>>> af68445e
     }
 
     // Generates a new floor with random rooms
