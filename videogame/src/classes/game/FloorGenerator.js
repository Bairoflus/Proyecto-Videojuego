/**
 * Floor generation and management system
 * Handles procedural floor creation, room progression, and game run management
 * Maintains state persistence for rooms across transitions
 */
import { COMBAT_ROOMS, SHOP_ROOM_LAYOUT, BOSS_ROOM_LAYOUT } from '../rooms/combatRooms.js';
import { Room } from '../rooms/Room.js';
import { log } from '../../utils/Logger.js';
import { FLOOR_CONSTANTS } from '../../constants/gameConstants.js';
import { DragonBoss } from '../enemies/floor1/DragonBoss.js';
import { Supersoldier } from "../enemies/floor2/SupersoldierBoss.js";
import { Vec } from '../../utils/Vec.js';
import { createRun, completeRun } from '../../utils/api.js';
import { roomMapping } from '../../utils/roomMapping.js';

export class FloorGenerator {
    constructor() {
        this.currentFloor = [];
        this.currentRoomIndex = 0; // ALWAYS start at room 0
        this.floorCount = 1;
        // NEW v3.0: runCount will be loaded from database, default fallback to 1
        this.runCount = 1; // Fallback value - will be updated by loadRunProgress()
        this.roomTypes = []; // Track room types: 'combat', 'shop', 'boss'
        this.roomStates = []; // Store room instances with enemy states for persistence
        this.visitedRooms = new Set(); // Track which rooms have been visited
        this.roomMappingInitialized = false; // Track room mapping initialization status
<<<<<<< HEAD

        // PREVENTIVE FIX: Force clean initialization for new runs
        this.ensureCleanInitialization();

=======
        this.runProgressLoaded = false; // Track if run progress has been loaded
        
        // PREVENTIVE FIX: Force clean initialization for new runs
        this.ensureCleanInitialization();
        
        // NEW v3.0: Initialize run progress (async, but don't block constructor)
        this.initializeWithRunProgress().then(() => {
            console.log('FloorGenerator v3.0 run progress loaded successfully');
        }).catch(error => {
            console.error('FloorGenerator v3.0 run progress load failed:', error);
        });
        
>>>>>>> 1884bba2
        this.generateFloor();
        this.initializeRoomMapping(); // Initialize room mapping service
    }

    /**
     * PREVENTIVE FIX: Ensure clean initialization to prevent room index corruption
     * This prevents the Room 1 → Room 5 jump issue caused by contaminated state
     */
    ensureCleanInitialization() {
        // Force currentRoomIndex to 0 (Room 1) - prevent corruption
        if (this.currentRoomIndex !== 0) {
            console.warn(`CORRUPTION DETECTED: currentRoomIndex was ${this.currentRoomIndex}, forcing to 0`);
            this.currentRoomIndex = 0;
        }

        // Force floor and run to proper starting values
        if (this.floorCount !== 1) {
            console.warn(`CORRUPTION DETECTED: floorCount was ${this.floorCount}, forcing to 1`);
            this.floorCount = 1;
        }

        // Ensure clean room states for new initialization
        this.roomStates = [];
        this.visitedRooms = new Set();
        this.currentFloor = [];
        this.roomTypes = [];

        console.log('FloorGenerator: Clean initialization enforced', {
            currentRoomIndex: this.currentRoomIndex,
            floorCount: this.floorCount,
            runCount: this.runCount
        });
    }

    /**
     * NEW v3.0: Initialize FloorGenerator with persistent run progress from database
     * This ensures run number continuity between sessions
     */
    async initializeWithRunProgress() {
        try {
            const userId = localStorage.getItem('currentUserId');
            const testMode = localStorage.getItem('testMode') === 'true';
            
            if (userId && !testMode) {
                console.log('Loading persistent run progress v3.0 for user:', userId);
                
                // Import the v3.0 API function
                const { getUserRunProgress } = await import('../../utils/api.js');
                
                const runProgress = await getUserRunProgress(parseInt(userId));
                
                if (runProgress && runProgress.current_run) {
                    this.runCount = runProgress.current_run;
                    console.log(`Run progress loaded: Currently on run ${this.runCount}`);
                    
                    // Log additional progress info if available
                    if (runProgress.best_floor) {
                        console.log(`Player best achievement: Floor ${runProgress.best_floor}`);
                    }
                    if (runProgress.finished_runs) {
                        console.log(`Completed runs: ${runProgress.finished_runs}`);
                    }
                } else {
                    console.log('No run progress found, starting at run 1');
                    this.runCount = 1;
                }
            } else {
                console.log('Test mode or no user ID - using default run 1');
                this.runCount = 1;
            }
            
            this.runProgressLoaded = true;
            console.log(`FloorGenerator v3.0 initialized with run number: ${this.runCount}`);
            
        } catch (error) {
            console.error('Failed to load run progress v3.0, using default run 1:', error);
            this.runCount = 1; // Fallback to run 1
            this.runProgressLoaded = true; // Mark as loaded even on error
        }
    }

    // Generates a new floor with random rooms
    generateFloor() {
        // Select random combat rooms using constants
        const combatRoomLayouts = this.selectRandomCombatRooms(FLOOR_CONSTANTS.ROOMS_PER_FLOOR.COMBAT);

        // Create floor layout: 4 combat rooms + shop + boss
        this.currentFloor = [
            ...combatRoomLayouts,
            SHOP_ROOM_LAYOUT,
            BOSS_ROOM_LAYOUT
        ];

        // Track room types
        this.roomTypes = [
            ...Array(FLOOR_CONSTANTS.ROOMS_PER_FLOOR.COMBAT).fill('combat'),
            'shop',
            'boss'
        ];

        // Reset room states and visited rooms for new floor
        this.roomStates = [];
        this.visitedRooms = new Set();

        // PREVENTIVE FIX: FORCE reset room index to start of new floor
        this.currentRoomIndex = 0;

        // ADDITIONAL VERIFICATION: Ensure we're actually at room 0
        if (this.currentRoomIndex !== 0) {
            console.error(`🚨 CRITICAL: currentRoomIndex should be 0 but is ${this.currentRoomIndex}`);
            this.currentRoomIndex = 0; // Force it
        }

        log.info("Generated new floor", this.floorCount, "with", this.currentFloor.length, "rooms");
        log.debug("Room states and visit history cleared for new floor");
        console.log(`Floor generated: Floor ${this.floorCount}, starting at Room ${this.currentRoomIndex + 1}/${this.currentFloor.length}`);
    }

    // Selects n unique random combat rooms
    selectRandomCombatRooms(n) {
        const rooms = [...COMBAT_ROOMS];
        const selected = [];

        for (let i = 0; i < n; i++) {
            if (rooms.length === 0) break;
            const randomIndex = Math.floor(Math.random() * rooms.length);
            selected.push(rooms[randomIndex]);
            rooms.splice(randomIndex, 1);
        }

        return selected;
    }

    // Gets current room layout
    getCurrentRoomLayout() {
        if (this.currentRoomIndex >= this.currentFloor.length) {
            log.warn("Warning: Room index out of bounds");
            return null;
        }
        return this.currentFloor[this.currentRoomIndex];
    }

    // Creates a Room instance for the current room (with persistence)
    getCurrentRoom() {
        const layout = this.getCurrentRoomLayout();
        if (!layout) return null;

        const roomIndex = this.currentRoomIndex;
        const roomType = this.roomTypes[roomIndex]; // Get the room type
        const isCombatRoom = roomType === 'combat';

        // Print only when room index changes
        if (roomIndex !== this.lastLoggedRoomIndex) {
            log.info(`Getting room ${roomIndex} (${roomType})`);
            this.lastLoggedRoomIndex = roomIndex;
        }

        // Check if we already have a saved state for this room
        if (this.roomStates[roomIndex]) {
            // FIXED: Only log ONCE when loading saved state, not every call
            if (!this.roomStates[roomIndex]._loggedLoad) {
                console.log(`LOADING SAVED ROOM STATE: index ${roomIndex}, type ${roomType}`);
                console.log(`Saved room has ${this.roomStates[roomIndex].objects.enemies.length} enemies`);
                this.roomStates[roomIndex]._loggedLoad = true; // Mark as logged
            }
            return this.roomStates[roomIndex];
        }

        console.log(`CREATING NEW ROOM: index ${roomIndex}, type ${roomType}`);

        // Create new room instance with room type
        const room = new Room(layout, isCombatRoom, roomType);

        // FIXED: Only initialize enemies for NEW rooms
        room.initializeEnemies();

        if (roomType === 'boss') {
            let boss;
            if (this.floorCount === 2) {
                // Floor 1 boss
                boss = new DragonBoss(new Vec(380, 75));
            }
            else if (this.floorCount === 1) {
                // Floor 2 boss
                boss = new Supersoldier(new Vec(380, 75));
            } else {
                // Floor 3 boss (or any future floors)
                console.warn(`No boss defined for floor ${this.floorCount}, using default DragonBoss`);
                // Default to DragonBoss for any undefined floor
            }
            room.objects.enemies.push(boss);
            console.log(`Boss added to room ${roomIndex}, total enemies: ${room.objects.enemies.length}`);
        }

        // Save the room state
        this.roomStates[roomIndex] = room;

        // Mark room as visited
        this.visitedRooms.add(roomIndex);

        if (isCombatRoom) {
            console.log(`NEW COMBAT ROOM ${roomIndex} created with ${room.objects.enemies.length} enemies`);
        } else {
            console.log(`NEW ${roomType} ROOM ${roomIndex} created`);
        }

        return room;
    }

    // Gets the type of current room
    getCurrentRoomType() {
        if (this.currentRoomIndex >= this.roomTypes.length) {
            return null;
        }
        return this.roomTypes[this.currentRoomIndex];
    }

    // Advances to next room (ONLY FORWARD, no regression allowed)
    nextRoom() {
        const beforeIndex = this.currentRoomIndex;

        if (this.currentRoomIndex < this.currentFloor.length - 1) {
            this.currentRoomIndex++;

            // FIX: Validar que el mapeo sea correcto después de cambiar room
            const roomId = this.getCurrentRoomId();
            const expectedRoomId = this.getExpectedRoomId();

            if (roomId !== expectedRoomId) {
                console.error(`🚨 ROOM MAPPING ERROR: Got ${roomId}, expected ${expectedRoomId}`);
                console.error(`  Floor: ${this.floorCount}, Index: ${this.currentRoomIndex}, Type: ${this.getCurrentRoomType()}`);
            } else {
                console.log(`ROOM MAPPING CORRECT: Floor ${this.floorCount}, Index ${this.currentRoomIndex} → Room ID ${roomId}`);
            }

            console.log(`ROOM PROGRESSION: ${beforeIndex} → ${this.currentRoomIndex} (${this.currentRoomIndex + 1}/${this.currentFloor.length})`);
            return true;
        }

        console.log(`Cannot advance: Already at last room (${this.currentRoomIndex + 1}/${this.currentFloor.length})`);
        return false;
    }

    // NEW: Método para calcular el Room ID esperado sin dependencias
    getExpectedRoomId() {
        // Cálculo directo basado en la estructura de la base de datos
        // Floor 1: rooms 1-6, Floor 2: rooms 7-12, Floor 3: rooms 13-18
        const baseId = (this.floorCount - 1) * 6;
        return baseId + this.currentRoomIndex + 1;
    }

    // Checks if it's the first room
    isFirstRoom() {
        return this.currentRoomIndex === 0;
    }

    // Checks if it's the boss room
    isBossRoom() {
        const isBoss = this.currentRoomIndex === this.currentFloor.length - 1;
        log.verbose("Is boss room:", isBoss, "Current index:", this.currentRoomIndex, "Total rooms:", this.currentFloor.length);
        return isBoss;
    }

    // Gets current floor number
    getCurrentFloor() {
        return this.floorCount;
    }

    // Gets current run number
    getCurrentRun() {
        return this.runCount;
    }

    // Gets current room index
    getCurrentRoomIndex() {
        return this.currentRoomIndex;
    }

    // Gets total rooms in floor
    getTotalRooms() {
        return this.currentFloor.length;
    }

    // Check if a room has been visited before
    hasBeenVisited(roomIndex = this.currentRoomIndex) {
        return this.visitedRooms.has(roomIndex);
    }

    // Get saved room state if it exists
    getSavedRoomState(roomIndex = this.currentRoomIndex) {
        return this.roomStates[roomIndex] || null;
    }

    // Update room state (call this whenever enemies die or room changes)
    updateRoomState(roomIndex = this.currentRoomIndex, room) {
        if (room) {
            // Store the complete room instance including chest state
            this.roomStates[roomIndex] = room;
            log.verbose(`Updated room ${roomIndex} state`);
        }
    }

    // DEATH RESET: Complete game state reset (ONLY increments run on death)
    async resetToInitialState() {
        log.info("=== COMPLETE FLOOR GENERATOR RESET (DEATH) ===");

        // FIXED: Only increment run on DEATH, not on victory
        this.runCount++;
        console.log(`DEATH: Starting run ${this.runCount}`);

        // NEW: Create new run in backend after death
        try {
            const userId = localStorage.getItem('currentUserId');
            if (userId) {
                console.log("Creating new run after death...");
                const newRunData = await createRun(parseInt(userId));
                localStorage.setItem('currentRunId', newRunData.runId);
                console.log("New run created for reset:", newRunData.runId);
            } else {
                console.log("No userId available, enabling test mode for reset");
                localStorage.setItem('testMode', 'true');
            }
        } catch (error) {
            console.error("Failed to create new run during reset, enabling test mode:", error);
            localStorage.setItem('testMode', 'true');
        }

        // Reset all counters to initial state
        this.floorCount = 1;
        this.currentRoomIndex = 0;

        // Clear all stored states
        this.roomStates = [];
        this.visitedRooms = new Set();
        this.currentFloor = [];
        this.roomTypes = [];

        log.debug("Cleared all room states and visit history");
        log.debug(`Reset to: Run ${this.runCount}, Floor 1, Room 1`);

        // Generate fresh floor
        this.generateFloor();

        log.info("Floor generator reset after death complete");
    }

    // Get initial game state info
    getInitialStateInfo() {
        return {
            run: this.runCount,
            floor: this.floorCount,
            room: this.currentRoomIndex + 1,
            totalRooms: this.currentFloor.length,
            isInitialState: this.runCount === 1 && this.floorCount === 1 && this.currentRoomIndex === 0
        };
    }

    // Initialize room mapping service for room ID resolution
    async initializeRoomMapping() {
        try {
            log.info("Initializing room mapping service in FloorGenerator...");
            const success = await roomMapping.initialize();
            this.roomMappingInitialized = success;

            if (success) {
                log.info("Room mapping service initialized successfully");
                log.debug("Room mapping debug info:", roomMapping.getDebugInfo());
            } else {
                log.warn("Room mapping service failed to initialize, using fallback mappings");
            }
        } catch (error) {
            log.error("Error initializing room mapping service:", error);
            this.roomMappingInitialized = false;
        }
    }

    // Gets current room ID for backend API calls
    getCurrentRoomId() {
        try {
            const currentFloor = this.getCurrentFloor();
            const frontendIndex = this.getCurrentRoomIndex();
            const roomType = this.getCurrentRoomType();

            if (roomType) {
                const roomId = roomMapping.getRoomId(frontendIndex, currentFloor, roomType);
                log.debug(`FloorGenerator: getCurrentRoomId() -> ${roomId} (floor: ${currentFloor}, index: ${frontendIndex}, type: ${roomType})`);
                return roomId;
            } else {
                log.warn("No room type available for current room, using fallback ID");
                return 1; // Ultimate fallback
            }
        } catch (error) {
            log.error("Error getting current room ID:", error);
            return 1; // Ultimate fallback for error scenarios
        }
    }

    // Gets room data for current room from mapping service
    getCurrentRoomData() {
        const roomId = this.getCurrentRoomId();
        return roomMapping.getRoomData(roomId);
    }

    // Validates if current room ID is valid in backend
    isCurrentRoomIdValid() {
        const roomId = this.getCurrentRoomId();
        return roomMapping.isValidRoomId(roomId);
    }

    // COMPLETELY REWRITTEN: Fixed floor transition logic
    async nextFloor() {
        const beforeFloor = this.floorCount;
        const beforeRun = this.runCount;

        console.log(`FLOOR TRANSITION starting from Floor ${beforeFloor}, Run ${beforeRun}`);

        // FIXED: Correct condition - allow progression through all floors
        if (this.floorCount < FLOOR_CONSTANTS.MAX_FLOORS_PER_RUN) {
            // Normal floor progression: 1→2, 2→3
            this.floorCount++;
            console.log(`FLOOR ADVANCED: Floor ${beforeFloor} → Floor ${this.floorCount}`);

            // Generate new floor and reset room index
            console.log(`Generating new floor ${this.floorCount}...`);
            this.generateFloor();
            console.log(`FLOOR TRANSITION COMPLETE: Now at Floor ${this.floorCount}, Room ${this.currentRoomIndex + 1}`);
        } else {
            // Floor 3 completed - start new run
            console.log(`ALL FLOORS COMPLETED! Max floors (${FLOOR_CONSTANTS.MAX_FLOORS_PER_RUN}) reached`);

            // Complete current run in backend
            try {
                const currentRunId = localStorage.getItem('currentRunId');

                if (currentRunId && window.game) {
                    console.log("Completing run for successful completion...");

                    // Get run statistics from game instance
                    const runStats = window.game.getRunStats();

                    const completionData = {
                        goldCollected: runStats.goldCollected,
                        goldSpent: runStats.goldSpent,
                        totalKills: runStats.totalKills,
                        deathCause: null // null for successful completion
                    };

                    console.log("Victory completion data:", completionData);
                    const result = await completeRun(currentRunId, completionData);
                    console.log("Run completed for victory:", result);

                    // Clear the current run ID since run is now complete  
                    localStorage.removeItem('currentRunId');
<<<<<<< HEAD

                    // FIXED: Do NOT create run here - let resetToInitialState handle it
                    // This prevents double run creation (victory run + death run)
                    console.log("Run completed - Next run will be created when needed");

=======
                    
>>>>>>> 1884bba2
                } else {
                    console.log("No current run ID found or game instance missing - playing in test mode");
                }
            } catch (error) {
                console.error("Failed to complete run on victory:", error);
            }

            // NEW v3.0: Increment run and create new run in database immediately
            this.runCount++;
            console.log(`VICTORY: Starting run ${this.runCount}`);
            
            // Create new run in backend immediately
            try {
                const userId = localStorage.getItem('currentUserId');
                if (userId) {
                    console.log("Creating new run for victory progression...");
                    const newRunData = await createRun(parseInt(userId));
                    localStorage.setItem('currentRunId', newRunData.runId);
                    console.log("New run created for victory:", newRunData.runId);
                } else {
                    console.log("No userId available, enabling test mode");
                    localStorage.setItem('testMode', 'true');
                }
            } catch (error) {
                console.error("Failed to create new run during victory, enabling test mode:", error);
                localStorage.setItem('testMode', 'true');
            }
            
            // Reset to floor 1
            this.floorCount = 1;
<<<<<<< HEAD
            console.log(`VICTORY: New run started - Run ${this.runCount}, Floor 1`);

=======
            
>>>>>>> 1884bba2
            // Generate new floor and reset room index
            console.log(`Generating new floor ${this.floorCount}...`);
            this.generateFloor();
            console.log(`NEW RUN STARTED: Now at Run ${this.runCount}, Floor ${this.floorCount}, Room ${this.currentRoomIndex + 1}`);
        }
    }

    // FIXED: Apply saved state position with proper validation
    setCurrentPosition(floor, roomIndex) {
        try {
            console.log(`Restoring position to Floor ${floor}, Room ${roomIndex + 1}`);

            // Validate input parameters
            if (!floor || floor < 1 || floor > FLOOR_CONSTANTS.MAX_FLOORS_PER_RUN) {
                console.error(`Invalid floor: ${floor}, using Floor 1`);
                floor = 1;
            }

            if (roomIndex < 0 || roomIndex >= 6) { // 6 rooms per floor
                console.error(`Invalid room index: ${roomIndex}, using Room 0`);
                roomIndex = 0;
            }

            // Set current position
            this.floorCount = floor;
            this.currentRoomIndex = roomIndex;

            // FIXED: Generate floor using existing method instead of non-existent generateFloorRooms
            this.generateFloor();

            // FIXED: Validate against currentFloor (which exists) instead of currentFloorRooms (which doesn't)
            if (this.currentRoomIndex >= this.currentFloor.length) {
                console.warn(`Room index ${this.currentRoomIndex} exceeds available rooms (${this.currentFloor.length}), setting to last room`);
                this.currentRoomIndex = this.currentFloor.length - 1;
            }

            console.log(`Position restored successfully: Floor ${this.floorCount}, Room ${this.currentRoomIndex + 1}/${this.currentFloor.length}`);
            return true;

        } catch (error) {
            console.error('Failed to set current position:', error);

            // Fallback to safe state
            this.floorCount = 1;
            this.currentRoomIndex = 0;
            this.generateFloor();

            console.log('Fallback to Floor 1, Room 1 due to error');
            return false;
        }
    }

    // FIXED: Enhanced room ID validation to handle both mapping systems
    validateRoomMapping() {
        try {
            const mappedRoomId = this.getCurrentRoomId();
            const calculatedRoomId = this.getExpectedRoomId();

            if (mappedRoomId !== calculatedRoomId) {
                console.warn(`⚠️ ROOM MAPPING MISMATCH: Mapped=${mappedRoomId}, Calculated=${calculatedRoomId}`);
                console.warn(`  Floor: ${this.floorCount}, Index: ${this.currentRoomIndex}, Type: ${this.getCurrentRoomType()}`);

                // Use calculated room ID as fallback
                return calculatedRoomId;
            }

            return mappedRoomId;
        } catch (error) {
            console.error('Room mapping validation failed:', error);
            return this.getExpectedRoomId(); // Fallback to calculated ID
        }
    }
} <|MERGE_RESOLUTION|>--- conflicted
+++ resolved
@@ -24,25 +24,18 @@
         this.roomStates = []; // Store room instances with enemy states for persistence
         this.visitedRooms = new Set(); // Track which rooms have been visited
         this.roomMappingInitialized = false; // Track room mapping initialization status
-<<<<<<< HEAD
+        this.runProgressLoaded = false; // Track if run progress has been loaded
 
         // PREVENTIVE FIX: Force clean initialization for new runs
         this.ensureCleanInitialization();
 
-=======
-        this.runProgressLoaded = false; // Track if run progress has been loaded
-        
-        // PREVENTIVE FIX: Force clean initialization for new runs
-        this.ensureCleanInitialization();
-        
         // NEW v3.0: Initialize run progress (async, but don't block constructor)
         this.initializeWithRunProgress().then(() => {
             console.log('FloorGenerator v3.0 run progress loaded successfully');
         }).catch(error => {
             console.error('FloorGenerator v3.0 run progress load failed:', error);
         });
-        
->>>>>>> 1884bba2
+
         this.generateFloor();
         this.initializeRoomMapping(); // Initialize room mapping service
     }
@@ -85,19 +78,19 @@
         try {
             const userId = localStorage.getItem('currentUserId');
             const testMode = localStorage.getItem('testMode') === 'true';
-            
+
             if (userId && !testMode) {
                 console.log('Loading persistent run progress v3.0 for user:', userId);
-                
+
                 // Import the v3.0 API function
                 const { getUserRunProgress } = await import('../../utils/api.js');
-                
+
                 const runProgress = await getUserRunProgress(parseInt(userId));
-                
+
                 if (runProgress && runProgress.current_run) {
                     this.runCount = runProgress.current_run;
                     console.log(`Run progress loaded: Currently on run ${this.runCount}`);
-                    
+
                     // Log additional progress info if available
                     if (runProgress.best_floor) {
                         console.log(`Player best achievement: Floor ${runProgress.best_floor}`);
@@ -113,10 +106,10 @@
                 console.log('Test mode or no user ID - using default run 1');
                 this.runCount = 1;
             }
-            
+
             this.runProgressLoaded = true;
             console.log(`FloorGenerator v3.0 initialized with run number: ${this.runCount}`);
-            
+
         } catch (error) {
             console.error('Failed to load run progress v3.0, using default run 1:', error);
             this.runCount = 1; // Fallback to run 1
@@ -496,15 +489,11 @@
 
                     // Clear the current run ID since run is now complete  
                     localStorage.removeItem('currentRunId');
-<<<<<<< HEAD
 
                     // FIXED: Do NOT create run here - let resetToInitialState handle it
                     // This prevents double run creation (victory run + death run)
                     console.log("Run completed - Next run will be created when needed");
 
-=======
-                    
->>>>>>> 1884bba2
                 } else {
                     console.log("No current run ID found or game instance missing - playing in test mode");
                 }
@@ -515,7 +504,7 @@
             // NEW v3.0: Increment run and create new run in database immediately
             this.runCount++;
             console.log(`VICTORY: Starting run ${this.runCount}`);
-            
+
             // Create new run in backend immediately
             try {
                 const userId = localStorage.getItem('currentUserId');
@@ -532,15 +521,11 @@
                 console.error("Failed to create new run during victory, enabling test mode:", error);
                 localStorage.setItem('testMode', 'true');
             }
-            
+
             // Reset to floor 1
             this.floorCount = 1;
-<<<<<<< HEAD
             console.log(`VICTORY: New run started - Run ${this.runCount}, Floor 1`);
 
-=======
-            
->>>>>>> 1884bba2
             // Generate new floor and reset room index
             console.log(`Generating new floor ${this.floorCount}...`);
             this.generateFloor();
