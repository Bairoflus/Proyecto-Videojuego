/**
 * Goblin Archer enemy class
 * Ranged enemy type that attacks from a distance with projectiles
 * Less common but more dangerous enemy type on floor 1
 */
import { RangedEnemy } from "../../entities/RangedEnemy.js";
import { ENEMY_CONSTANTS } from "../../../constants/gameConstants.js";
import { Vec } from "../../../utils/Vec.js";
import { variables } from "../../../config.js";
import { Projectile } from "../../entities/Projectile.js";

export class GoblinArcher extends RangedEnemy {
  constructor(position) {
    const config = ENEMY_CONSTANTS.GOBLIN_ARCHER;

    super(
      position,
      config.size.width,
      config.size.height,
      "red", // color (temporary, will be replaced by sprite)
      9, // sheetCols for walk sprites (bow_goblin has same layout as player)
      "goblin_archer", // type
      config.speed,
      config.damage,
      config.health,
<<<<<<< HEAD
      "arrow", // projectile type - goblins use arrows
      config.attackRange || 200, // range - distance to begin shooting
      config.projectileRange || 300 // projectileRange - how far arrows can travel
=======
      "goblin_archer" // enemyTypeName for backend mapping
>>>>>>> 8c922447
    );

    // Set specific properties
    this.attackRange = config.attackRange;
    this.attackDuration = config.attackCooldown;
    this.projectileSpeed = config.projectileSpeed;
    this.retreatDistance = config.retreatDistance;

    // Animation properties
    this.isAttacking = false;
    this.isShooting = false;
    this.hasCreatedProjectile = false;
    this.attackCooldown = 0;
    this.currentDirection = "down"; // Default direction

    // Sprite scaling configuration - per animation type
    this.spriteScaling = {
      walk: 1.0, // Bow goblins walk animation at normal size for proper scaling
      shoot: 1.0, // Bow goblins look fine at normal size when shooting
    };

    // Sprite paths
    this.walkSpritePath =
      "../assets/sprites/enemies/floor1/bow_goblin/walk.png";
    this.shootSpritePath =
      "../assets/sprites/enemies/floor1/bow_goblin/shoot.png";

    // Initialize with walking sprite and proper animation
    this.setSprite(this.walkSpritePath);

    // Set initial walking animation for down direction
    const initialWalkFrames = this.getWalkFrames(this.currentDirection);
    this.setAnimation(initialWalkFrames[0], initialWalkFrames[1], true, 100);
  }

  // Override moveTo for retreat/advance behavior with sprite animation
  moveTo(targetPosition) {
    if (this.state === "dead" || this.isShooting) return;

    // Calculate direction from enemy's hitbox center to target position
    const enemyHitbox = this.getHitboxBounds();
    const enemyCenter = new Vec(
      enemyHitbox.x + enemyHitbox.width / 2,
      enemyHitbox.y + enemyHitbox.height / 2
    );

    const direction = targetPosition.minus(enemyCenter);
    const distance = direction.magnitude();

    const previousState = this.state;
    const previousDirection = this.currentDirection;

    if (distance < this.retreatDistance) {
      // Move away if too close
      this.state = "retreating";
      const retreatDirection = enemyCenter.minus(targetPosition);
      this.velocity = retreatDirection.normalize().times(this.movementSpeed);
      
      // Update direction based on movement
      this.updateDirectionFromMovement();

      const newPosition = this.position.plus(this.velocity);
      this.moveToPosition(newPosition);
    } else if (distance > this.attackRange) {
      // Move closer if too far
      this.state = "chasing";
      this.velocity = direction.normalize().times(this.movementSpeed);
      
      // Update direction based on movement
      this.updateDirectionFromMovement();

      const newPosition = this.position.plus(this.velocity);
      this.moveToPosition(newPosition);
    } else {
      // Stay in range and attack
      this.velocity = new Vec(0, 0);
      if (this.state !== "attacking") {
        this.state = "idle"; // Set to idle, will change to attacking when attack() is called
      }
    }

    // Update animation if state or direction changed
    if (
      previousState !== this.state ||
      previousDirection !== this.currentDirection
    ) {
      this.updateAnimation();
    }
  }

  // Update current direction based on velocity
  updateDirectionFromMovement() {
    const v = this.velocity;
    if (v.x !== 0 || v.y !== 0) {
      const newDirection =
        Math.abs(v.y) > Math.abs(v.x)
          ? v.y > 0
            ? "down"
            : "up"
          : v.x > 0
          ? "right"
          : "left";

      if (newDirection !== this.currentDirection) {
        this.currentDirection = newDirection;
      }
    }
  }

  attack(target) {
    if (this.state === "dead" || this.isShooting || this.attackCooldown > 0) return;

    // Calculate target hitbox center position
    const targetHitbox = target.getHitboxBounds();
    const targetCenter = new Vec(
      targetHitbox.x + targetHitbox.width / 2,
      targetHitbox.y + targetHitbox.height / 2
    );

    // Calculate direction from archer center to target center for aiming
    const archerHitbox = this.getHitboxBounds();
    const archerCenter = new Vec(
      archerHitbox.x + archerHitbox.width / 2,
      archerHitbox.y + archerHitbox.height / 2
    );

    const aimDirection = targetCenter.minus(archerCenter);
    const distance = aimDirection.magnitude();
    
    if (distance <= this.attackRange) {
      // Set state to attacking
      this.state = "attacking";
      this.isShooting = true;
      this.hasCreatedProjectile = false;
      this.isAttacking = true;
      this.attackCooldown = this.attackDuration;
      this.velocity = new Vec(0, 0); // Stop moving during attack

      // Update direction for shooting animation
      this.updateDirectionFromAiming(aimDirection);

      // Update animation to shoot sprite
      this.updateAnimation();

      // Store target for projectile creation at middle frame
      this.currentTarget = target;
    }
  }

  // Update direction based on aiming direction (for shooting animation)
  updateDirectionFromAiming(aimDirection) {
    const newDirection =
      Math.abs(aimDirection.y) > Math.abs(aimDirection.x)
        ? aimDirection.y > 0
          ? "down"
          : "up"
        : aimDirection.x > 0
        ? "right"
        : "left";

    this.currentDirection = newDirection;
  }

  // Override fireProjectile to spawn from archer center
  fireProjectile(target) {
    if (this.state === "dead") return;

    // Calculate target hitbox center position
    const targetHitbox = target.getHitboxBounds();
    const targetCenter = new Vec(
      targetHitbox.x + targetHitbox.width / 2,
      targetHitbox.y + targetHitbox.height / 2
    );

    // Calculate archer center position for projectile spawn
    const archerHitbox = this.getHitboxBounds();
    const archerCenter = new Vec(
      archerHitbox.x + archerHitbox.width / 2,
      archerHitbox.y + archerHitbox.height / 2
    );

    const projectile = new Projectile(
      archerCenter,
      targetCenter,
      this.projectileSpeed,
      this.baseDamage, // Use enemy's base damage
      this.projectileType // Use inherited projectile type
    );
    
    // Set projectile max travel distance and initial position
    projectile.maxTravelDistance = this.projectileRange;
    projectile.initialPosition = new Vec(archerCenter.x, archerCenter.y);
    
    // Set room reference for wall collision detection
    projectile.setCurrentRoom(this.currentRoom);
    
    this.projectiles.push(projectile);
  }

  // Get shoot frame ranges based on direction (bow_goblin shoot.png has 13 columns)
  getShootFrames(direction) {
    const frameRanges = {
      up: [0, 12], // shoot.png, row 0, 13 frames (0-12)
      left: [13, 25], // shoot.png, row 1, 13 frames (13-25)
      down: [26, 38], // shoot.png, row 2, 13 frames (26-38)
      right: [39, 51], // shoot.png, row 3, 13 frames (39-51)
    };
    return frameRanges[direction] || frameRanges.down;
  }

  // Get walking frame ranges based on direction (bow_goblin walk.png has 9 columns, same as player)
  getWalkFrames(direction) {
    const frameRanges = {
      up: [0, 8], // walk.png, row 0, frames 0-8
      left: [9, 17], // walk.png, row 1, frames 9-17
      down: [18, 26], // walk.png, row 2, frames 18-26
      right: [27, 35], // walk.png, row 3, frames 27-35
    };
    return frameRanges[direction] || frameRanges.down;
  }

  updateAnimation() {
    // Update sprite and animation based on current state
    switch (this.state) {
      case "chasing":
      case "retreating":
      case "idle":
        // Use walking animation for movement and idle states
        this.sheetCols = 9; // Walk sprites have 9 columns
        this.setSprite(this.walkSpritePath);

        const walkFrames = this.getWalkFrames(this.currentDirection);
        this.setAnimation(walkFrames[0], walkFrames[1], true, 100);
        break;

      case "attacking":
        // Use shoot animation for attacking state
        this.sheetCols = 13; // Shoot sprites have 13 columns
        this.setSprite(this.shootSpritePath);

        const shootFrames = this.getShootFrames(this.currentDirection);
        this.setAnimation(shootFrames[0], shootFrames[1], false, 100);
        break;

      case "dead":
        // Keep current sprite when dead (could add death animation later)
        break;

      default:
        // Fallback to walking animation
        this.sheetCols = 9;
        this.setSprite(this.walkSpritePath);
        const defaultFrames = this.getWalkFrames(this.currentDirection);
        this.setAnimation(defaultFrames[0], defaultFrames[1], true, 100);
    }
  }

  // Override update to handle attack completion and state transitions
  update(deltaTime, player) {
    // Call parent update for projectiles and base functionality
    super.update(deltaTime, player);

    // Handle attack cooldown
    if (this.attackCooldown > 0) {
      this.attackCooldown -= deltaTime;
    }

    // Handle shooting animation and projectile creation at middle frame
    if (this.isShooting && this.currentTarget) {
      const shootFrames = this.getShootFrames(this.currentDirection);
      const minFrame = shootFrames[0];
      const maxFrame = shootFrames[1];
      const middleFrame = Math.floor((minFrame + maxFrame) / 2);

      // Create projectile at middle frame if not already created
      if (this.frame === middleFrame && !this.hasCreatedProjectile) {
        this.fireProjectile(this.currentTarget);
        this.hasCreatedProjectile = true;
      }

      // Check if attack animation is complete
      if (this.frame >= maxFrame) {
        this.isShooting = false;
        this.isAttacking = false;
        this.hasCreatedProjectile = false;
        this.currentTarget = null;

        // Transition back to previous state (will be updated by moveTo next frame)
        this.state = "idle";
        this.updateAnimation();
      }
    }
  }

  // Override draw method to handle sprite scaling for better visibility
  draw(ctx) {
    // Draw projectiles first
    this.projectiles.forEach((projectile) => projectile.draw(ctx));

    if (this.state === "dead") return;

    // Custom sprite rendering with proper per-animation scaling
    if (this.spriteImage && this.spriteRect) {
      // Determine current animation type for scaling
      const animationType = this.state === "attacking" ? "shoot" : "walk";
      const scaleFactor = this.spriteScaling[animationType] || 1.0;

      // Calculate frame dimensions and scaled draw dimensions
      const frameWidth = this.spriteRect.width;
      const frameHeight = this.spriteRect.height;
      const drawWidth = frameWidth * scaleFactor;
      const drawHeight = frameHeight * scaleFactor;

      // Center the sprite on the goblin's position
      const drawX = this.position.x + (this.width - drawWidth) / 2;
      const drawY = this.position.y + (this.height - drawHeight) / 2;

      ctx.drawImage(
        this.spriteImage,
        this.spriteRect.x * this.spriteRect.width, // sx - source x (no scaling)
        this.spriteRect.y * this.spriteRect.height, // sy - source y (no scaling)
        this.spriteRect.width, // sw - source width (no scaling)
        this.spriteRect.height, // sh - source height (no scaling)
        drawX, // dx - destination x (centered)
        drawY, // dy - destination y (centered)
        drawWidth, // dw - destination width (scaled)
        drawHeight // dh - destination height (scaled)
      );
    } else if (this.spriteImage) {
      // Fallback for sprites without spriteRect
      ctx.drawImage(
        this.spriteImage,
        this.position.x,
        this.position.y,
        this.width,
        this.height
      );
    } else {
      // Fallback colored rectangle
      ctx.fillStyle = this.color;
      ctx.fillRect(this.position.x, this.position.y, this.width, this.height);
    }

    // Call parent draw method for health bar and hitbox debugging (skip sprite part)
    if (variables.showHitboxes) {
      const hitbox = this.getHitboxBounds();
      ctx.strokeStyle = "red";
      ctx.lineWidth = 2;
      ctx.strokeRect(hitbox.x, hitbox.y, hitbox.width, hitbox.height);
    }

    // Draw health bar
    const healthBarWidth = this.width;
    const healthBarHeight = 6;
    const healthBarY = this.position.y - healthBarHeight - 4;
    const healthBarX = this.position.x;
    const healthPercentage = this.health / this.maxHealth;

    ctx.fillStyle = "rgba(255, 0, 0, 0.5)";
    ctx.fillRect(healthBarX, healthBarY, healthBarWidth, healthBarHeight);

    // Draw current health (green)
    ctx.fillStyle = "rgba(0, 255, 0, 0.8)";
    ctx.fillRect(
      healthBarX,
      healthBarY,
      healthBarWidth * healthPercentage,
      healthBarHeight
    );

    // Draw border
    ctx.strokeStyle = "white";
    ctx.lineWidth = 1;
    ctx.strokeRect(healthBarX, healthBarY, healthBarWidth, healthBarHeight);
  }
}<|MERGE_RESOLUTION|>--- conflicted
+++ resolved
@@ -23,13 +23,10 @@
       config.speed,
       config.damage,
       config.health,
-<<<<<<< HEAD
       "arrow", // projectile type - goblins use arrows
       config.attackRange || 200, // range - distance to begin shooting
-      config.projectileRange || 300 // projectileRange - how far arrows can travel
-=======
+      config.projectileRange || 300, // projectileRange - how far arrows can travel
       "goblin_archer" // enemyTypeName for backend mapping
->>>>>>> 8c922447
     );
 
     // Set specific properties
@@ -87,7 +84,7 @@
       this.state = "retreating";
       const retreatDirection = enemyCenter.minus(targetPosition);
       this.velocity = retreatDirection.normalize().times(this.movementSpeed);
-      
+
       // Update direction based on movement
       this.updateDirectionFromMovement();
 
@@ -97,7 +94,7 @@
       // Move closer if too far
       this.state = "chasing";
       this.velocity = direction.normalize().times(this.movementSpeed);
-      
+
       // Update direction based on movement
       this.updateDirectionFromMovement();
 
@@ -140,7 +137,8 @@
   }
 
   attack(target) {
-    if (this.state === "dead" || this.isShooting || this.attackCooldown > 0) return;
+    if (this.state === "dead" || this.isShooting || this.attackCooldown > 0)
+      return;
 
     // Calculate target hitbox center position
     const targetHitbox = target.getHitboxBounds();
@@ -158,7 +156,7 @@
 
     const aimDirection = targetCenter.minus(archerCenter);
     const distance = aimDirection.magnitude();
-    
+
     if (distance <= this.attackRange) {
       // Set state to attacking
       this.state = "attacking";
@@ -218,14 +216,14 @@
       this.baseDamage, // Use enemy's base damage
       this.projectileType // Use inherited projectile type
     );
-    
+
     // Set projectile max travel distance and initial position
     projectile.maxTravelDistance = this.projectileRange;
     projectile.initialPosition = new Vec(archerCenter.x, archerCenter.y);
-    
+
     // Set room reference for wall collision detection
     projectile.setCurrentRoom(this.currentRoom);
-    
+
     this.projectiles.push(projectile);
   }
 
