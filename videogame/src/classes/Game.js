// Game.js: Lógica principal del juego
import { Vec } from "./Vec.js";
import { Rect } from "./Rect.js";
import { Player } from "./Player.js";
import { Coin } from "./Coin.js";
<<<<<<< HEAD
import { variables, keyDirections } from "../config.js";
=======
import { GoblinArcher } from "./enemies/floor1/GoblinArcher.js";
import { GoblinDagger } from "./enemies/floor1/GoblinDagger.js";
import { variables, keyDirections, playerMovement } from "../config.js";
>>>>>>> ae85ac5f
import { boxOverlap } from "../utils.js";
export class Game {
  constructor() {
    this.createEventListeners();
    this.initObjects();
  }
  // Crea jugador, actores y monedas
  initObjects() {
    this.player = new Player(
      new Vec(variables.canvasWidth / 2, variables.canvasHeight / 2),
      64, 64, "red", 13
    );
<<<<<<< HEAD
    this.player.setSprite("./assets/sprites/dagger-sprite-sheet.png", new Rect(0, 0, 64, 64));
    this.player.setAnimation(130, 130, false, variables.animationDelay);
    this.actors = [];
=======
    this.enemies = [
      new GoblinArcher(new Vec(100, 100)),
      new GoblinDagger(new Vec(200, 200)),
    ];
>>>>>>> ae85ac5f
    this.coins = this.generateCoins(10);

    variables.backgroundImage.src = "./assets/background/background.jpg";
  }
  // Genera monedas con sprite y animación
  generateCoins(count) {
    const coins = [];
    for (let i = 0; i < count; i++) {
      const x = Math.random() * (variables.canvasWidth - 32);
      const y = Math.random() * (variables.canvasHeight - 32);
      const coin = new Coin(new Vec(x, y), 32, 32, "yellow", 8);
      coin.setSprite("./assets/sprites/coin_gold.png", new Rect(0, 0, 32, 32));
      coin.setAnimation(0, 7, true, variables.animationDelay);
      coins.push(coin);
    }
    return coins;
  }
  // Dibuja actores, monedas y jugador
  draw(ctx) {
<<<<<<< HEAD
    this.actors.forEach(actor => actor.draw(ctx));
    this.coins.forEach(coin => coin.draw(ctx));
=======
    if (variables.backgroundImage.complete) {
      ctx.drawImage(
        variables.backgroundImage,
        0,
        0,
        variables.canvasWidth,
        variables.canvasHeight
      );
    }

    this.enemies.forEach((enemy) => enemy.draw(ctx));
    this.coins.forEach((coin) => coin.draw(ctx));
>>>>>>> ae85ac5f
    this.player.draw(ctx);
  }
  // Actualiza actores, filtra monedas recogidas y jugador
  update(deltaTime) {
<<<<<<< HEAD
    this.actors.forEach(actor => actor.update(deltaTime));
    this.coins = this.coins.filter(coin => !boxOverlap(this.player, coin));
    this.coins.forEach(coin => coin.update(deltaTime));
=======
    this.enemies.forEach((enemy) => (enemy.target = this.player));
    this.enemies.forEach((enemy) => enemy.moveTo(this.player.position));
    this.enemies.forEach((enemy) => enemy.attack(this.player));

    this.enemies.forEach((enemy) => enemy.update(deltaTime, this.player));
    this.coins = this.coins.filter((coin) => !boxOverlap(this.player, coin));
    this.coins.forEach((coin) => coin.update(deltaTime));
>>>>>>> ae85ac5f
    this.player.update(deltaTime);
  }
  // Eventos de teclado para movimiento
  createEventListeners() {
<<<<<<< HEAD
    window.addEventListener("keydown", e => { if (keyDirections[e.key]) this.add_key(keyDirections[e.key]); });
    window.addEventListener("keyup", e => { if (keyDirections[e.key]) this.del_key(keyDirections[e.key]); });
=======
    window.addEventListener("keydown", (e) => {
      if (keyDirections[e.key]) {
        if (e.key === "1") {
          this.player.setWeapon("dagger");
          this.player.setSprite(
            "./assets/sprites/dagger-sprite-sheet.png",
            new Rect(0, 0, 64, 64)
          );
          this.player.setMovementAnimation();
        } else if (e.key === "2") {
          this.player.setWeapon("slingshot");
          this.player.setSprite(
            "./assets/sprites/slingshot-sprite-sheet.png",
            new Rect(0, 0, 64, 64)
          );
          this.player.setMovementAnimation();
        } else if (e.key === " ") {
          this.player.attack();
        } else {
          this.add_key(keyDirections[e.key]);
        }
      }
    });
    window.addEventListener("keyup", (e) => {
      if (keyDirections[e.key] && e.key !== "1" && e.key !== "2") {
        this.del_key(keyDirections[e.key]);
      }
    });
>>>>>>> ae85ac5f
  }
  // Añade dirección de movimiento
  add_key(direction) {
    if (!this.player.keys.includes(direction)) {
      this.player.keys.push(direction);
    }
  }
  // Elimina dirección de movimiento
  del_key(direction) {
    const i = this.player.keys.indexOf(direction);
    if (i !== -1) this.player.keys.splice(i, 1);
  }
}<|MERGE_RESOLUTION|>--- conflicted
+++ resolved
@@ -3,13 +3,9 @@
 import { Rect } from "./Rect.js";
 import { Player } from "./Player.js";
 import { Coin } from "./Coin.js";
-<<<<<<< HEAD
-import { variables, keyDirections } from "../config.js";
-=======
 import { GoblinArcher } from "./enemies/floor1/GoblinArcher.js";
 import { GoblinDagger } from "./enemies/floor1/GoblinDagger.js";
 import { variables, keyDirections, playerMovement } from "../config.js";
->>>>>>> ae85ac5f
 import { boxOverlap } from "../utils.js";
 export class Game {
   constructor() {
@@ -20,18 +16,15 @@
   initObjects() {
     this.player = new Player(
       new Vec(variables.canvasWidth / 2, variables.canvasHeight / 2),
-      64, 64, "red", 13
+      64,
+      64,
+      "red",
+      13
     );
-<<<<<<< HEAD
-    this.player.setSprite("./assets/sprites/dagger-sprite-sheet.png", new Rect(0, 0, 64, 64));
-    this.player.setAnimation(130, 130, false, variables.animationDelay);
-    this.actors = [];
-=======
     this.enemies = [
       new GoblinArcher(new Vec(100, 100)),
       new GoblinDagger(new Vec(200, 200)),
     ];
->>>>>>> ae85ac5f
     this.coins = this.generateCoins(10);
 
     variables.backgroundImage.src = "./assets/background/background.jpg";
@@ -51,10 +44,6 @@
   }
   // Dibuja actores, monedas y jugador
   draw(ctx) {
-<<<<<<< HEAD
-    this.actors.forEach(actor => actor.draw(ctx));
-    this.coins.forEach(coin => coin.draw(ctx));
-=======
     if (variables.backgroundImage.complete) {
       ctx.drawImage(
         variables.backgroundImage,
@@ -67,16 +56,10 @@
 
     this.enemies.forEach((enemy) => enemy.draw(ctx));
     this.coins.forEach((coin) => coin.draw(ctx));
->>>>>>> ae85ac5f
     this.player.draw(ctx);
   }
   // Actualiza actores, filtra monedas recogidas y jugador
   update(deltaTime) {
-<<<<<<< HEAD
-    this.actors.forEach(actor => actor.update(deltaTime));
-    this.coins = this.coins.filter(coin => !boxOverlap(this.player, coin));
-    this.coins.forEach(coin => coin.update(deltaTime));
-=======
     this.enemies.forEach((enemy) => (enemy.target = this.player));
     this.enemies.forEach((enemy) => enemy.moveTo(this.player.position));
     this.enemies.forEach((enemy) => enemy.attack(this.player));
@@ -84,15 +67,10 @@
     this.enemies.forEach((enemy) => enemy.update(deltaTime, this.player));
     this.coins = this.coins.filter((coin) => !boxOverlap(this.player, coin));
     this.coins.forEach((coin) => coin.update(deltaTime));
->>>>>>> ae85ac5f
     this.player.update(deltaTime);
   }
   // Eventos de teclado para movimiento
   createEventListeners() {
-<<<<<<< HEAD
-    window.addEventListener("keydown", e => { if (keyDirections[e.key]) this.add_key(keyDirections[e.key]); });
-    window.addEventListener("keyup", e => { if (keyDirections[e.key]) this.del_key(keyDirections[e.key]); });
-=======
     window.addEventListener("keydown", (e) => {
       if (keyDirections[e.key]) {
         if (e.key === "1") {
@@ -121,7 +99,6 @@
         this.del_key(keyDirections[e.key]);
       }
     });
->>>>>>> ae85ac5f
   }
   // Añade dirección de movimiento
   add_key(direction) {
