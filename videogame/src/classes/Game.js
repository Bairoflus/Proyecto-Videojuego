import { Vec } from "./Vec.js";
import { Rect } from "./Rect.js";
import { Player } from "./Player.js";
import { Coin } from "./Coin.js";
import { GoblinArcher } from "./enemies/floor1/GoblinArcher.js";
import { GoblinDagger } from "./enemies/floor1/GoblinDagger.js";
import { variables, keyDirections, playerMovement } from "../config.js";
import { boxOverlap } from "../utils.js";


export class Game {
  constructor() {
    this.createEventListeners();
    this.initObjects();
    // Make game instance accessible to other classes
    window.game = this;
  }

  initObjects() {
    this.player = new Player(
      new Vec(variables.canvasWidth / 2, variables.canvasHeight / 2),
      64,
<<<<<<< HEAD
      64,
      "red",
      13
    );
    this.player.setSprite(
      "../assets/sprites/dagger-sprite-sheet.png",
      new Rect(0, 0, 64, 64)
    );
    this.player.setAnimation(130, 130, false, variables.animationDelay);
    this.actors = [];
=======

      64,

      "red",

      13
    );
    this.player.setSprite(
      "./assets/sprites/dagger-sprite-sheet.png",
      new Rect(0, 0, 64, 64)
    );
    this.enemies = [
      new GoblinArcher(new Vec(100, 100)),
      new GoblinDagger(new Vec(200, 200)),
    ];
>>>>>>> 9668cbbc
    this.coins = this.generateCoins(10);

    variables.backgroundImage.src = "./assets/background/background.jpg";
  }

  generateCoins(count) {
    const coins = [];
    for (let i = 0; i < count; i++) {
      const x = Math.random() * (variables.canvasWidth - 32);
      const y = Math.random() * (variables.canvasHeight - 32);
      const coin = new Coin(new Vec(x, y), 32, 32, "yellow", 8);
      coin.setSprite("../assets/sprites/coin_gold.png", new Rect(0, 0, 32, 32));
      coin.setAnimation(0, 7, true, variables.animationDelay);
      coins.push(coin);
    }
    return coins;
  }

  draw(ctx) {
<<<<<<< HEAD
    this.actors.forEach((actor) => actor.draw(ctx));
=======
    if (variables.backgroundImage.complete) {
      ctx.drawImage(
        variables.backgroundImage,
        0,
        0,
        variables.canvasWidth,
        variables.canvasHeight
      );
    }

    this.enemies.forEach((enemy) => enemy.draw(ctx));
>>>>>>> 9668cbbc
    this.coins.forEach((coin) => coin.draw(ctx));
    this.player.draw(ctx);
  }

  update(deltaTime) {
<<<<<<< HEAD
    this.actors.forEach((actor) => actor.update(deltaTime));
=======
    // Remove dead enemies
    this.enemies = this.enemies.filter((enemy) => enemy.state !== "dead");

    // Update remaining enemies
    this.enemies.forEach((enemy) => (enemy.target = this.player));
    this.enemies.forEach((enemy) => enemy.moveTo(this.player.position));
    this.enemies.forEach((enemy) => enemy.attack(this.player));
    this.enemies.forEach((enemy) => enemy.update(deltaTime, this.player));

>>>>>>> 9668cbbc
    this.coins = this.coins.filter((coin) => !boxOverlap(this.player, coin));
    this.coins.forEach((coin) => coin.update(deltaTime));
    this.player.update(deltaTime);
  }

  createEventListeners() {
    window.addEventListener("keydown", (e) => {
<<<<<<< HEAD
      if (keyDirections[e.key]) this.add_key(keyDirections[e.key]);
    });
    window.addEventListener("keyup", (e) => {
      if (keyDirections[e.key]) this.del_key(keyDirections[e.key]);
=======
      const k = e.key.toLowerCase();
      if (keyDirections[k]) {
        this.add_key(keyDirections[k]);
        if (k === "1") {
          this.player.setWeapon("dagger");
          this.player.setSprite(
            "./assets/sprites/dagger-sprite-sheet.png",
            new Rect(0, 0, 64, 64)
          );
          this.player.setMovementAnimation();
        }
        else if (k === "2") {
          this.player.setWeapon("slingshot");
          this.player.setSprite(
            "./assets/sprites/slingshot-sprite-sheet.png",
            new Rect(0, 0, 64, 64)
          );
          this.player.setMovementAnimation();
        }
        else if (k === " ") {
          this.player.attack();
        }
        else {
          this.add_key(keyDirections[k]);
        }
      }
      else if (k === "shift") {
        // Si la tecla Shift está presionada, iniciar el dash
        this.player.startDash();
      }
    });
    window.addEventListener("keyup", (e) => {
      const k = e.key.toLowerCase();
      if (keyDirections[k] && k !== "1" && k !== "2") {
        this.del_key(keyDirections[k]);
      }
>>>>>>> 9668cbbc
    });
  }

  // Add a key to the player's keys array if it doesn't already exist
  add_key(direction) {
    if (!this.player.keys.includes(direction)) {
      this.player.keys.push(direction);
    }
  }

  del_key(direction) {
    const i = this.player.keys.indexOf(direction);
    if (i !== -1) this.player.keys.splice(i, 1);
  }
}<|MERGE_RESOLUTION|>--- conflicted
+++ resolved
@@ -6,7 +6,6 @@
 import { GoblinDagger } from "./enemies/floor1/GoblinDagger.js";
 import { variables, keyDirections, playerMovement } from "../config.js";
 import { boxOverlap } from "../utils.js";
-
 
 export class Game {
   constructor() {
@@ -20,18 +19,6 @@
     this.player = new Player(
       new Vec(variables.canvasWidth / 2, variables.canvasHeight / 2),
       64,
-<<<<<<< HEAD
-      64,
-      "red",
-      13
-    );
-    this.player.setSprite(
-      "../assets/sprites/dagger-sprite-sheet.png",
-      new Rect(0, 0, 64, 64)
-    );
-    this.player.setAnimation(130, 130, false, variables.animationDelay);
-    this.actors = [];
-=======
 
       64,
 
@@ -47,7 +34,6 @@
       new GoblinArcher(new Vec(100, 100)),
       new GoblinDagger(new Vec(200, 200)),
     ];
->>>>>>> 9668cbbc
     this.coins = this.generateCoins(10);
 
     variables.backgroundImage.src = "./assets/background/background.jpg";
@@ -67,9 +53,6 @@
   }
 
   draw(ctx) {
-<<<<<<< HEAD
-    this.actors.forEach((actor) => actor.draw(ctx));
-=======
     if (variables.backgroundImage.complete) {
       ctx.drawImage(
         variables.backgroundImage,
@@ -81,15 +64,11 @@
     }
 
     this.enemies.forEach((enemy) => enemy.draw(ctx));
->>>>>>> 9668cbbc
     this.coins.forEach((coin) => coin.draw(ctx));
     this.player.draw(ctx);
   }
 
   update(deltaTime) {
-<<<<<<< HEAD
-    this.actors.forEach((actor) => actor.update(deltaTime));
-=======
     // Remove dead enemies
     this.enemies = this.enemies.filter((enemy) => enemy.state !== "dead");
 
@@ -99,7 +78,6 @@
     this.enemies.forEach((enemy) => enemy.attack(this.player));
     this.enemies.forEach((enemy) => enemy.update(deltaTime, this.player));
 
->>>>>>> 9668cbbc
     this.coins = this.coins.filter((coin) => !boxOverlap(this.player, coin));
     this.coins.forEach((coin) => coin.update(deltaTime));
     this.player.update(deltaTime);
@@ -107,12 +85,6 @@
 
   createEventListeners() {
     window.addEventListener("keydown", (e) => {
-<<<<<<< HEAD
-      if (keyDirections[e.key]) this.add_key(keyDirections[e.key]);
-    });
-    window.addEventListener("keyup", (e) => {
-      if (keyDirections[e.key]) this.del_key(keyDirections[e.key]);
-=======
       const k = e.key.toLowerCase();
       if (keyDirections[k]) {
         this.add_key(keyDirections[k]);
@@ -123,23 +95,19 @@
             new Rect(0, 0, 64, 64)
           );
           this.player.setMovementAnimation();
-        }
-        else if (k === "2") {
+        } else if (k === "2") {
           this.player.setWeapon("slingshot");
           this.player.setSprite(
             "./assets/sprites/slingshot-sprite-sheet.png",
             new Rect(0, 0, 64, 64)
           );
           this.player.setMovementAnimation();
-        }
-        else if (k === " ") {
+        } else if (k === " ") {
           this.player.attack();
-        }
-        else {
+        } else {
           this.add_key(keyDirections[k]);
         }
-      }
-      else if (k === "shift") {
+      } else if (k === "shift") {
         // Si la tecla Shift está presionada, iniciar el dash
         this.player.startDash();
       }
@@ -149,7 +117,6 @@
       if (keyDirections[k] && k !== "1" && k !== "2") {
         this.del_key(keyDirections[k]);
       }
->>>>>>> 9668cbbc
     });
   }
 
