<<<<<<< HEAD
=======
// Game.js: Main game logic
>>>>>>> e87333e3
import { Vec } from "./Vec.js";
import { Rect } from "./Rect.js";
import { Player } from "./Player.js";
import { Coin } from "./Coin.js";
import { GoblinArcher } from "./enemies/floor1/GoblinArcher.js";
import { GoblinDagger } from "./enemies/floor1/GoblinDagger.js";
import { variables, keyDirections, playerMovement } from "../config.js";
import { boxOverlap } from "../utils.js";
<<<<<<< HEAD
=======
import { FloorGenerator } from "./FloorGenerator.js";
import { Room } from "./Room.js";
>>>>>>> e87333e3

export class Game {
  constructor() {
    this.createEventListeners();
    this.floorGenerator = new FloorGenerator();
    this.initObjects();
    // Make game instance accessible to other classes
    window.game = this;
  }
<<<<<<< HEAD

=======
  // Creates initial player and room
>>>>>>> e87333e3
  initObjects() {
    // Create initial room
    this.currentRoom = new Room(this.floorGenerator.getCurrentRoomLayout());
    
    // Create player at initial room position
    const startPos = this.currentRoom.getPlayerStartPosition();
    this.player = new Player(
<<<<<<< HEAD
      new Vec(variables.canvasWidth / 2, variables.canvasHeight / 2),
      64,

      64,

      "red",

      13
    );
    this.player.setSprite(
      "./assets/sprites/dagger-sprite-sheet.png",
      new Rect(0, 0, 64, 64)
    );
    this.enemies = [
      new GoblinArcher(new Vec(100, 100)),
      new GoblinDagger(new Vec(200, 200)),
    ];
    this.coins = this.generateCoins(10);

    variables.backgroundImage.src = "./assets/background/background.jpg";
  }

  generateCoins(count) {
    const coins = [];
    for (let i = 0; i < count; i++) {
      const x = Math.random() * (variables.canvasWidth - 32);
      const y = Math.random() * (variables.canvasHeight - 32);
      const coin = new Coin(new Vec(x, y), 32, 32, "yellow", 8);
      coin.setSprite("./assets/sprites/coin_gold.png", new Rect(0, 0, 32, 32));
      coin.setAnimation(0, 7, true, variables.animationDelay);
      coins.push(coin);
    }
    return coins;
  }

  draw(ctx) {
    if (variables.backgroundImage.complete) {
      ctx.drawImage(
        variables.backgroundImage,
        0,
        0,
        variables.canvasWidth,
        variables.canvasHeight
      );
    }

    this.enemies.forEach((enemy) => enemy.draw(ctx));
    this.coins.forEach((coin) => coin.draw(ctx));
=======
      startPos,
      64, 64, "red", 13
    );
    this.player.setSprite("./assets/sprites/dagger-sprite-sheet.png", new Rect(0, 0, 64, 64));
    this.player.setAnimation(130, 130, false, variables.animationDelay);
    this.player.setCurrentRoom(this.currentRoom);
  }
  // Draws current room and player
  draw(ctx) {
    // Draw current room
    this.currentRoom.draw(ctx);
    
    // Draw player
>>>>>>> e87333e3
    this.player.draw(ctx);

    // Draw status text
    ctx.fillStyle = 'white';
    ctx.font = '16px Arial';
    const run = this.floorGenerator.getCurrentRun();
    const floor = this.floorGenerator.getCurrentFloor();
    const room = this.floorGenerator.getCurrentRoomIndex() + 1;
    const text = `Run ${run} | Floor ${floor} | Room ${room}`;
    const textWidth = ctx.measureText(text).width;
    const padding = 10;
    
    // Draw semi-transparent background
    ctx.fillStyle = 'rgba(0, 0, 0, 0.5)';
    ctx.fillRect(
      variables.canvasWidth - textWidth - padding * 2,
      variables.canvasHeight - 30,
      textWidth + padding * 2,
      30
    );
    
    // Draw text
    ctx.fillStyle = 'white';
    ctx.fillText(
      text,
      variables.canvasWidth - textWidth - padding,
      variables.canvasHeight - 10
    );
  }
<<<<<<< HEAD

  update(deltaTime) {
    // Remove dead enemies
    this.enemies = this.enemies.filter((enemy) => enemy.state !== "dead");

    // Update remaining enemies
    this.enemies.forEach((enemy) => (enemy.target = this.player));
    
    // Calculate player hitbox center
    const playerHitbox = this.player.getHitboxBounds();
    const playerHitboxCenter = new Vec(
      playerHitbox.x + playerHitbox.width / 2,
      playerHitbox.y + playerHitbox.height / 2
    );
    
    this.enemies.forEach((enemy) => enemy.moveTo(playerHitboxCenter));
    this.enemies.forEach((enemy) => enemy.attack(this.player));
    this.enemies.forEach((enemy) => enemy.update(deltaTime, this.player));

    this.coins = this.coins.filter((coin) => !boxOverlap(this.player, coin));
    this.coins.forEach((coin) => coin.update(deltaTime));
=======
  // Updates game logic
  update(deltaTime) {
    // Update current room
    this.currentRoom.update(deltaTime);

    // Check room transition
    if (this.currentRoom.isPlayerAtRightEdge(this.player)) {
      // If it's the boss room, advance to next floor
      if (this.floorGenerator.isBossRoom()) {
        console.log("Transitioning to next floor");
        this.floorGenerator.nextFloor();
        
        const nextLayout = this.floorGenerator.getCurrentRoomLayout();
        if (nextLayout) {
          // Create new room
          this.currentRoom = new Room(nextLayout);
          // Update room reference in player
          this.player.setCurrentRoom(this.currentRoom);
          // Reposition player at left side of new room
          this.player.position = this.currentRoom.getPlayerStartPosition();
          // Ensure player can't move during transition
          this.player.velocity = new Vec(0, 0);
          this.player.keys = [];
        }
      } else {
        // Normal room transition
        if (this.floorGenerator.nextRoom()) {
          const nextLayout = this.floorGenerator.getCurrentRoomLayout();
          if (nextLayout) {
            // Create new room
            this.currentRoom = new Room(nextLayout);
            // Update room reference in player
            this.player.setCurrentRoom(this.currentRoom);
            // Reposition player at left side of new room
            this.player.position = this.currentRoom.getPlayerStartPosition();
            // Ensure player can't move during transition
            this.player.velocity = new Vec(0, 0);
            this.player.keys = [];
          }
        }
      }
    } else if (this.currentRoom.isPlayerAtLeftEdge(this.player)) {
      // Check if we can go back to previous room
      if (!this.floorGenerator.isFirstRoom()) {
        if (this.floorGenerator.previousRoom()) {
          const previousLayout = this.floorGenerator.getCurrentRoomLayout();
          if (previousLayout) {
            // Create previous room
            this.currentRoom = new Room(previousLayout);
            // Update room reference in player
            this.player.setCurrentRoom(this.currentRoom);
            // Reposition player at right side of previous room
            this.player.position = this.currentRoom.getPlayerRightEdgePosition();
            // Ensure player can't move during transition
            this.player.velocity = new Vec(0, 0);
            this.player.keys = [];
          }
        }
      }
    }

    // Update player
>>>>>>> e87333e3
    this.player.update(deltaTime);

    // Check wall collisions
    if (this.currentRoom.checkWallCollision(this.player)) {
      // Revert player position if colliding with wall
      this.player.position = this.player.previousPosition;
    }

    // Save current position for next update
    this.player.previousPosition = new Vec(
      this.player.position.x,
      this.player.position.y
    );
  }
<<<<<<< HEAD

  createEventListeners() {
    window.addEventListener("keydown", (e) => {
      const k = e.key.toLowerCase();
      if (keyDirections[k]) {
        this.add_key(keyDirections[k]);
        if (k === "1") {
          this.player.setWeapon("dagger");
          this.player.setSprite(
            "./assets/sprites/dagger-sprite-sheet.png",
            new Rect(0, 0, 64, 64)
          );
          this.player.setMovementAnimation();
        } else if (k === "2") {
          this.player.setWeapon("slingshot");
          this.player.setSprite(
            "./assets/sprites/slingshot-sprite-sheet.png",
            new Rect(0, 0, 64, 64)
          );
          this.player.setMovementAnimation();
        } else if (k === " ") {
          this.player.attack();
        } else {
          this.add_key(keyDirections[k]);
        }
      } else if (k === "shift") {
        // Si la tecla Shift está presionada, iniciar el dash
        this.player.startDash();
      }
    });
    window.addEventListener("keyup", (e) => {
      const k = e.key.toLowerCase();
      if (keyDirections[k] && k !== "1" && k !== "2") {
        this.del_key(keyDirections[k]);
      }
    });
  }

  // Add a key to the player's keys array if it doesn't already exist
=======
  // Keyboard events for movement
  createEventListeners() {
    window.addEventListener("keydown", e => { 
      if (keyDirections[e.key]) this.add_key(keyDirections[e.key]); 
    });
    window.addEventListener("keyup", e => { 
      if (keyDirections[e.key]) this.del_key(keyDirections[e.key]); 
    });
  }
  // Add movement direction
>>>>>>> e87333e3
  add_key(direction) {
    if (!this.player.keys.includes(direction)) {
      this.player.keys.push(direction);
    }
  }
<<<<<<< HEAD

=======
  // Remove movement direction
>>>>>>> e87333e3
  del_key(direction) {
    this.player.keys = this.player.keys.filter(key => key !== direction);
  }
}<|MERGE_RESOLUTION|>--- conflicted
+++ resolved
@@ -1,7 +1,4 @@
-<<<<<<< HEAD
-=======
 // Game.js: Main game logic
->>>>>>> e87333e3
 import { Vec } from "./Vec.js";
 import { Rect } from "./Rect.js";
 import { Player } from "./Player.js";
@@ -10,86 +7,30 @@
 import { GoblinDagger } from "./enemies/floor1/GoblinDagger.js";
 import { variables, keyDirections, playerMovement } from "../config.js";
 import { boxOverlap } from "../utils.js";
-<<<<<<< HEAD
-=======
 import { FloorGenerator } from "./FloorGenerator.js";
 import { Room } from "./Room.js";
->>>>>>> e87333e3
 
 export class Game {
   constructor() {
     this.createEventListeners();
     this.floorGenerator = new FloorGenerator();
+    this.enemies = []; // Initialize empty enemies array
     this.initObjects();
     // Make game instance accessible to other classes
     window.game = this;
   }
-<<<<<<< HEAD
-
-=======
   // Creates initial player and room
->>>>>>> e87333e3
   initObjects() {
     // Create initial room
     this.currentRoom = new Room(this.floorGenerator.getCurrentRoomLayout());
-    
+
     // Create player at initial room position
     const startPos = this.currentRoom.getPlayerStartPosition();
-    this.player = new Player(
-<<<<<<< HEAD
-      new Vec(variables.canvasWidth / 2, variables.canvasHeight / 2),
-      64,
-
-      64,
-
-      "red",
-
-      13
-    );
+    this.player = new Player(startPos, 64, 64, "red", 13);
     this.player.setSprite(
       "./assets/sprites/dagger-sprite-sheet.png",
       new Rect(0, 0, 64, 64)
     );
-    this.enemies = [
-      new GoblinArcher(new Vec(100, 100)),
-      new GoblinDagger(new Vec(200, 200)),
-    ];
-    this.coins = this.generateCoins(10);
-
-    variables.backgroundImage.src = "./assets/background/background.jpg";
-  }
-
-  generateCoins(count) {
-    const coins = [];
-    for (let i = 0; i < count; i++) {
-      const x = Math.random() * (variables.canvasWidth - 32);
-      const y = Math.random() * (variables.canvasHeight - 32);
-      const coin = new Coin(new Vec(x, y), 32, 32, "yellow", 8);
-      coin.setSprite("./assets/sprites/coin_gold.png", new Rect(0, 0, 32, 32));
-      coin.setAnimation(0, 7, true, variables.animationDelay);
-      coins.push(coin);
-    }
-    return coins;
-  }
-
-  draw(ctx) {
-    if (variables.backgroundImage.complete) {
-      ctx.drawImage(
-        variables.backgroundImage,
-        0,
-        0,
-        variables.canvasWidth,
-        variables.canvasHeight
-      );
-    }
-
-    this.enemies.forEach((enemy) => enemy.draw(ctx));
-    this.coins.forEach((coin) => coin.draw(ctx));
-=======
-      startPos,
-      64, 64, "red", 13
-    );
-    this.player.setSprite("./assets/sprites/dagger-sprite-sheet.png", new Rect(0, 0, 64, 64));
     this.player.setAnimation(130, 130, false, variables.animationDelay);
     this.player.setCurrentRoom(this.currentRoom);
   }
@@ -97,61 +38,37 @@
   draw(ctx) {
     // Draw current room
     this.currentRoom.draw(ctx);
-    
+
     // Draw player
->>>>>>> e87333e3
     this.player.draw(ctx);
 
     // Draw status text
-    ctx.fillStyle = 'white';
-    ctx.font = '16px Arial';
+    ctx.fillStyle = "white";
+    ctx.font = "16px Arial";
     const run = this.floorGenerator.getCurrentRun();
     const floor = this.floorGenerator.getCurrentFloor();
     const room = this.floorGenerator.getCurrentRoomIndex() + 1;
     const text = `Run ${run} | Floor ${floor} | Room ${room}`;
     const textWidth = ctx.measureText(text).width;
     const padding = 10;
-    
+
     // Draw semi-transparent background
-    ctx.fillStyle = 'rgba(0, 0, 0, 0.5)';
+    ctx.fillStyle = "rgba(0, 0, 0, 0.5)";
     ctx.fillRect(
       variables.canvasWidth - textWidth - padding * 2,
       variables.canvasHeight - 30,
       textWidth + padding * 2,
       30
     );
-    
+
     // Draw text
-    ctx.fillStyle = 'white';
+    ctx.fillStyle = "white";
     ctx.fillText(
       text,
       variables.canvasWidth - textWidth - padding,
       variables.canvasHeight - 10
     );
   }
-<<<<<<< HEAD
-
-  update(deltaTime) {
-    // Remove dead enemies
-    this.enemies = this.enemies.filter((enemy) => enemy.state !== "dead");
-
-    // Update remaining enemies
-    this.enemies.forEach((enemy) => (enemy.target = this.player));
-    
-    // Calculate player hitbox center
-    const playerHitbox = this.player.getHitboxBounds();
-    const playerHitboxCenter = new Vec(
-      playerHitbox.x + playerHitbox.width / 2,
-      playerHitbox.y + playerHitbox.height / 2
-    );
-    
-    this.enemies.forEach((enemy) => enemy.moveTo(playerHitboxCenter));
-    this.enemies.forEach((enemy) => enemy.attack(this.player));
-    this.enemies.forEach((enemy) => enemy.update(deltaTime, this.player));
-
-    this.coins = this.coins.filter((coin) => !boxOverlap(this.player, coin));
-    this.coins.forEach((coin) => coin.update(deltaTime));
-=======
   // Updates game logic
   update(deltaTime) {
     // Update current room
@@ -163,7 +80,7 @@
       if (this.floorGenerator.isBossRoom()) {
         console.log("Transitioning to next floor");
         this.floorGenerator.nextFloor();
-        
+
         const nextLayout = this.floorGenerator.getCurrentRoomLayout();
         if (nextLayout) {
           // Create new room
@@ -204,7 +121,8 @@
             // Update room reference in player
             this.player.setCurrentRoom(this.currentRoom);
             // Reposition player at right side of previous room
-            this.player.position = this.currentRoom.getPlayerRightEdgePosition();
+            this.player.position =
+              this.currentRoom.getPlayerRightEdgePosition();
             // Ensure player can't move during transition
             this.player.velocity = new Vec(0, 0);
             this.player.keys = [];
@@ -214,7 +132,6 @@
     }
 
     // Update player
->>>>>>> e87333e3
     this.player.update(deltaTime);
 
     // Check wall collisions
@@ -229,69 +146,42 @@
       this.player.position.y
     );
   }
-<<<<<<< HEAD
-
+  // Keyboard events for movement and actions
   createEventListeners() {
     window.addEventListener("keydown", (e) => {
-      const k = e.key.toLowerCase();
-      if (keyDirections[k]) {
-        this.add_key(keyDirections[k]);
-        if (k === "1") {
-          this.player.setWeapon("dagger");
-          this.player.setSprite(
-            "./assets/sprites/dagger-sprite-sheet.png",
-            new Rect(0, 0, 64, 64)
-          );
-          this.player.setMovementAnimation();
-        } else if (k === "2") {
-          this.player.setWeapon("slingshot");
-          this.player.setSprite(
-            "./assets/sprites/slingshot-sprite-sheet.png",
-            new Rect(0, 0, 64, 64)
-          );
-          this.player.setMovementAnimation();
-        } else if (k === " ") {
-          this.player.attack();
-        } else {
-          this.add_key(keyDirections[k]);
-        }
-      } else if (k === "shift") {
-        // Si la tecla Shift está presionada, iniciar el dash
-        this.player.startDash();
+      const action = keyDirections[e.key];
+      if (!action) return;
+
+      // Handle weapon switching
+      if (action === "dagger" || action === "slingshot") {
+        this.player.setWeapon(action);
+        return;
       }
+
+      // Handle attack
+      if (action === "attack") {
+        this.player.attack();
+        return;
+      }
+
+      // Handle movement
+      this.add_key(action);
     });
     window.addEventListener("keyup", (e) => {
-      const k = e.key.toLowerCase();
-      if (keyDirections[k] && k !== "1" && k !== "2") {
-        this.del_key(keyDirections[k]);
+      const action = keyDirections[e.key];
+      if (action && action !== "attack" && action !== "dagger" && action !== "slingshot") {
+        this.del_key(action);
       }
     });
   }
-
-  // Add a key to the player's keys array if it doesn't already exist
-=======
-  // Keyboard events for movement
-  createEventListeners() {
-    window.addEventListener("keydown", e => { 
-      if (keyDirections[e.key]) this.add_key(keyDirections[e.key]); 
-    });
-    window.addEventListener("keyup", e => { 
-      if (keyDirections[e.key]) this.del_key(keyDirections[e.key]); 
-    });
-  }
   // Add movement direction
->>>>>>> e87333e3
   add_key(direction) {
     if (!this.player.keys.includes(direction)) {
       this.player.keys.push(direction);
     }
   }
-<<<<<<< HEAD
-
-=======
   // Remove movement direction
->>>>>>> e87333e3
   del_key(direction) {
-    this.player.keys = this.player.keys.filter(key => key !== direction);
+    this.player.keys = this.player.keys.filter((key) => key !== direction);
   }
 }