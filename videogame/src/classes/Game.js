--- conflicted
+++ resolved
@@ -6,6 +6,7 @@
 import { GoblinDagger } from "./enemies/floor1/GoblinDagger.js";
 import { variables, keyDirections, playerMovement } from "../config.js";
 import { boxOverlap } from "../utils.js";
+
 
 export class Game {
   constructor() {
@@ -17,8 +18,11 @@
     this.player = new Player(
       new Vec(variables.canvasWidth / 2, variables.canvasHeight / 2),
       64,
+
       64,
+
       "red",
+
       13
     );
     this.player.setSprite(
@@ -75,58 +79,47 @@
   }
 
   createEventListeners() {
-<<<<<<< HEAD
-    window.addEventListener("keydown", e => {
-      const k = e.key.toLowerCase(); // Convertir a minúsculas para evitar problemas de mayúsculas
+    window.addEventListener("keydown", (e) => {
+      const k = e.key.toLowerCase();
       if (keyDirections[k]) {
         this.add_key(keyDirections[k]);
-      } else if (k === "shift") {
-        // Si la tecla Shift está presionada, iniciar el dash
-        this.player.startDash();
-      }
-    });
-
-    window.addEventListener("keyup", e => {
-      const k = e.key.toLowerCase();
-      if (keyDirections[k]) {
-        this.del_key(keyDirections[k]);
-      }
-    });
-  }
-
-  // Añade dirección de movimiento
-=======
-    window.addEventListener("keydown", (e) => {
-      if (keyDirections[e.key]) {
-        if (e.key === "1") {
+        if (k === "1") {
           this.player.setWeapon("dagger");
           this.player.setSprite(
             "./assets/sprites/dagger-sprite-sheet.png",
             new Rect(0, 0, 64, 64)
           );
           this.player.setMovementAnimation();
-        } else if (e.key === "2") {
+        }
+        else if (k === "2") {
           this.player.setWeapon("slingshot");
           this.player.setSprite(
             "./assets/sprites/slingshot-sprite-sheet.png",
             new Rect(0, 0, 64, 64)
           );
           this.player.setMovementAnimation();
-        } else if (e.key === " ") {
+        }
+        else if (k === " ") {
           this.player.attack();
-        } else {
-          this.add_key(keyDirections[e.key]);
         }
+        else {
+          this.add_key(keyDirections[k]);
+        }
+      }
+      else if (k === "shift") {
+        // Si la tecla Shift está presionada, iniciar el dash
+        this.player.startDash();
       }
     });
     window.addEventListener("keyup", (e) => {
-      if (keyDirections[e.key] && e.key !== "1" && e.key !== "2") {
-        this.del_key(keyDirections[e.key]);
+      const k = e.key.toLowerCase();
+      if (keyDirections[k] && k !== "1" && k !== "2") {
+        this.del_key(keyDirections[k]);
       }
     });
   }
 
->>>>>>> 0e6ec82d
+  // Add a key to the player's keys array if it doesn't already exist
   add_key(direction) {
     if (!this.player.keys.includes(direction)) {
       this.player.keys.push(direction);
