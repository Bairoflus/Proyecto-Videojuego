/**
 * Base class for ranged enemy types
 * Extends Enemy with projectile attack capabilities,
 * retreat behavior, and ranged combat AI
 */
import { Enemy } from "./Enemy.js";
import { Vec } from "../../utils/Vec.js";
import { Projectile } from "./Projectile.js";
import { log } from "../../utils/Logger.js";

export class RangedEnemy extends Enemy {
  constructor(
    position,
    width,
    height,
    color,
    sheetCols,
    type,
    movementSpeed,
    baseDamage,
    maxHealth,
<<<<<<< HEAD
    projectileType = "arrow", // Default projectile type, can be overridden
    range = 150,
    projectileRange = 300
  ) {
    super(
      position, 
      width, 
      height, 
      color, 
      sheetCols, 
      type, 
      movementSpeed, 
      baseDamage, 
      maxHealth,
      range,
      projectileRange
    );
=======
    enemyTypeName = null
  ) {
    super(position, width, height, color, sheetCols, type, movementSpeed, baseDamage, maxHealth, enemyTypeName);
>>>>>>> 8c922447
    
    // Ranged enemy specific properties
    this.attackRange = range; // Use the configurable range
    this.retreatDistance = Math.max(range * 0.5, 80); // Distance to maintain from target (half of attack range)
    this.projectileSpeed = 200; // Default projectile speed
    this.projectileType = projectileType; // Projectile type for this enemy

    // Projectiles
    this.projectiles = [];
  }

  // Override moveTo for retreat/advance behavior
  moveTo(targetPosition) {
    if (this.state === "dead") return;

    const direction = targetPosition.minus(this.position);
    const distance = direction.magnitude();

    if (distance < this.retreatDistance) {
      // Move away if too close
      this.state = "retreating";
      const retreatDirection = this.position.minus(targetPosition);
      this.velocity = retreatDirection.normalize().times(this.movementSpeed);
      
      const newPosition = this.position.plus(this.velocity);
      this.moveToPosition(newPosition);
    } else if (distance > this.attackRange) {
      // Move closer if too far
      this.state = "chasing";
      this.velocity = direction.normalize().times(this.movementSpeed);
      
      const newPosition = this.position.plus(this.velocity);
      this.moveToPosition(newPosition);
    } else {
      // Stay in range and attack
      this.state = "attacking";
      this.velocity = new Vec(0, 0);
    }
  }

  update(deltaTime, player) {
    // Update projectiles regardless of enemy state
    this.updateProjectiles(deltaTime, player);

    if (this.state === "dead") return;

    // Call parent update for base functionality
    super.update(deltaTime);
  }

  updateProjectiles(deltaTime, player) {
    this.projectiles = this.projectiles.filter((projectile) => {
      // Ensure projectile has room reference for wall collision
      if (!projectile.currentRoom && this.currentRoom) {
        projectile.setCurrentRoom(this.currentRoom);
      }
      projectile.update(deltaTime, player ? [player] : []);
      return projectile.isActive;
    });
  }

  draw(ctx) {
    // Draw projectiles first
    this.projectiles.forEach((projectile) => projectile.draw(ctx));

    if (this.state === "dead") return;

    // Call parent class draw method for health bar and sprite
    super.draw(ctx);
  }

  fireProjectile(target) {
    if (this.state === "dead") return;

    // Calculate target hitbox center position
    const targetHitbox = target.getHitboxBounds();
    const targetCenter = new Vec(
      targetHitbox.x + targetHitbox.width / 2,
      targetHitbox.y + targetHitbox.height / 2
    );

    const projectile = new Projectile(
      this.position,
      targetCenter,
      this.projectileSpeed,
      this.baseDamage, // Use enemy's base damage
      this.projectileType // Use the enemy's specific projectile type
    );
    
    // Set projectile max travel distance
    projectile.maxTravelDistance = this.projectileRange;
    projectile.initialPosition = new Vec(this.position.x, this.position.y);
    
    // Set room reference for wall collision detection
    projectile.setCurrentRoom(this.currentRoom);
    
    this.projectiles.push(projectile);
    
    log.verbose(`${this.type} fired ${this.projectileType} projectile at player (damage: ${this.baseDamage}, range: ${this.projectileRange})`);
  }
}<|MERGE_RESOLUTION|>--- conflicted
+++ resolved
@@ -19,30 +19,26 @@
     movementSpeed,
     baseDamage,
     maxHealth,
-<<<<<<< HEAD
     projectileType = "arrow", // Default projectile type, can be overridden
     range = 150,
-    projectileRange = 300
+    projectileRange = 300,
+    enemyTypeName = null // Optional name for the enemy type
   ) {
     super(
-      position, 
-      width, 
-      height, 
-      color, 
-      sheetCols, 
-      type, 
-      movementSpeed, 
-      baseDamage, 
+      position,
+      width,
+      height,
+      color,
+      sheetCols,
+      type,
+      movementSpeed,
+      baseDamage,
       maxHealth,
       range,
-      projectileRange
+      projectileRange,
+      enemyTypeName
     );
-=======
-    enemyTypeName = null
-  ) {
-    super(position, width, height, color, sheetCols, type, movementSpeed, baseDamage, maxHealth, enemyTypeName);
->>>>>>> 8c922447
-    
+
     // Ranged enemy specific properties
     this.attackRange = range; // Use the configurable range
     this.retreatDistance = Math.max(range * 0.5, 80); // Distance to maintain from target (half of attack range)
@@ -65,14 +61,14 @@
       this.state = "retreating";
       const retreatDirection = this.position.minus(targetPosition);
       this.velocity = retreatDirection.normalize().times(this.movementSpeed);
-      
+
       const newPosition = this.position.plus(this.velocity);
       this.moveToPosition(newPosition);
     } else if (distance > this.attackRange) {
       // Move closer if too far
       this.state = "chasing";
       this.velocity = direction.normalize().times(this.movementSpeed);
-      
+
       const newPosition = this.position.plus(this.velocity);
       this.moveToPosition(newPosition);
     } else {
@@ -130,16 +126,18 @@
       this.baseDamage, // Use enemy's base damage
       this.projectileType // Use the enemy's specific projectile type
     );
-    
+
     // Set projectile max travel distance
     projectile.maxTravelDistance = this.projectileRange;
     projectile.initialPosition = new Vec(this.position.x, this.position.y);
-    
+
     // Set room reference for wall collision detection
     projectile.setCurrentRoom(this.currentRoom);
-    
+
     this.projectiles.push(projectile);
-    
-    log.verbose(`${this.type} fired ${this.projectileType} projectile at player (damage: ${this.baseDamage}, range: ${this.projectileRange})`);
+
+    log.verbose(
+      `${this.type} fired ${this.projectileType} projectile at player (damage: ${this.baseDamage}, range: ${this.projectileRange})`
+    );
   }
 }