/**
 * Player character class
 * Handles player movement, combat, dash mechanics, weapon switching,
 * health management, and input processing
 */
import { AnimatedObject } from "./AnimatedObject.js";
import { Vec } from "../../utils/Vec.js";
import { Projectile } from "./Projectile.js";
import {
  variables,
  playerMovement,
  playerAttack,
  getAttackFrames,
} from "../../config.js";
import { log } from "../../utils/Logger.js";
import {
  PLAYER_CONSTANTS,
  PHYSICS_CONSTANTS,
  SPRITE_SCALING_CONSTANTS,
} from "../../constants/gameConstants.js";
import { completeRun } from "../../utils/api.js";
import { weaponUpgradeManager } from "../../utils/weaponUpgradeManager.js";

// Constants for Player class
const DASH_STAMINA_COST = PLAYER_CONSTANTS.DAGGER_STAMINA_COST; // Reuse for dash
const RAYCAST_STEP_SIZE = PLAYER_CONSTANTS.RAYCAST_STEP_SIZE;
const DAGGER_ATTACK_RANGE = PLAYER_CONSTANTS.DAGGER_ATTACK_RANGE;
const DAGGER_ATTACK_WIDTH = PLAYER_CONSTANTS.DAGGER_ATTACK_WIDTH;
const DAGGER_ATTACK_DAMAGE = PLAYER_CONSTANTS.DAGGER_ATTACK_DAMAGE;

export class Player extends AnimatedObject {
  constructor(position, width, height, color, sheetCols = 13) {
    super(position, width, height, color, "player", sheetCols);

    // Movement properties
    this.velocity = new Vec(0, 0);
    this.keys = [];
    this.previousDirection = "down";
    this.currentDirection = "down";
    
    // Mouse aiming properties
    this.mousePosition = new Vec(0, 0);
    this.isAimingWithMouse = true; // Habilitamos el apuntado con mouse por defecto

    // Dash properties
    this.dashDuration = PLAYER_CONSTANTS.DASH_DURATION;
    this.dashSpeed = variables.playerSpeed * PLAYER_CONSTANTS.DASH_MULTIPLIER;
    this.dashTime = 0;
    this.dashCooldown = 0;
    this.dashCooldownTime = 0;
    this.dashDirection = new Vec(0, 0);

    // Combat properties
    this.weaponType = "melee"; // Changed from specific weapon to category
    this.isAttacking = false;
    this.attackCooldown = 0;
    this.projectiles = [];
    this.hasCreatedProjectile = false;
    this.hasAppliedMeleeDamage = false;

    // NEW: Weapon progression using weaponUpgradeManager
    this.meleeLevel = 1;
    this.rangedLevel = 1;
    this.maxWeaponLevel = 15;

    // Player stats
    this.health = PLAYER_CONSTANTS.MAX_HEALTH;
    this.maxHealth = PLAYER_CONSTANTS.MAX_HEALTH;
    this.stamina = PLAYER_CONSTANTS.MAX_STAMINA;
    this.maxStamina = PLAYER_CONSTANTS.MAX_STAMINA;
    this.staminaRegenRate = PLAYER_CONSTANTS.STAMINA_REGEN_RATE;
    this.staminaRegenDelay = PLAYER_CONSTANTS.STAMINA_REGEN_DELAY;
    this.staminaRegenCooldown = 0;

    // NEW v3.0: Movement speed multiplier for permanent upgrades
    this.speedMultiplier = 1.0; // Default speed (no bonus)

    // Gold and shop system
    this.gold = 0;
    this.meleeDamageBonus = 0;
    this.rangedDamageBonus = 0;

    // Invulnerability
    this.isInvulnerable = false;
    this.invulnerabilityDuration = PLAYER_CONSTANTS.INVULNERABILITY_DURATION;
    this.invulnerabilityTimer = 0;

    // Hitbox configuration
    this.hitbox = {
      width: width * PHYSICS_CONSTANTS.PLAYER_HITBOX_SCALE,
      height: height * PHYSICS_CONSTANTS.PLAYER_HITBOX_SCALE,
      offsetX: width * PHYSICS_CONSTANTS.PLAYER_HITBOX_OFFSET_X,
      offsetY: height * PHYSICS_CONSTANTS.PLAYER_HITBOX_OFFSET_Y,
    };

    // Define sprite paths for different weapons - CORRECTED PATHS
    this.weaponSprites = {
      melee: {
        walk: "/assets/sprites/player/dagger/walk.png",
        attack: "/assets/sprites/player/dagger/slash.png",
      },
      ranged: {
        walk: "/assets/sprites/player/bow/walk.png",
        attack: "/assets/sprites/player/bow/attack.png",
      },
      magic: {
        walk: "/assets/sprites/player/lightsaber/walk.png",
        attack: "/assets/sprites/player/lightsaber/attack.png",
      },
    };

    // Default weapon sprite configuration - CORRECTED PATHS
    this.defaultWeaponConfig = {
      melee: {
        spritePath: "/assets/sprites/player/dagger/walk.png",
        columns: 9,
        animationSpeed: 0.15,
      },
      ranged: {
        spritePath: "/assets/sprites/player/bow/walk.png",
        columns: 8,
        animationSpeed: 0.12,
      },
      magic: {
        spritePath: "/assets/sprites/player/lightsaber/walk.png",
        columns: 6,
        animationSpeed: 0.18,
      },
    };

    // NEW: Load current weapon levels from weaponUpgradeManager
    this.loadCurrentWeaponLevels();
  }

  /**
   * Load current weapon levels from weaponUpgradeManager
   */
  loadCurrentWeaponLevels() {
    try {
      // Check if weaponUpgradeManager exists and has the required method
      if (
        typeof window !== "undefined" &&
        window.weaponUpgradeManager &&
        typeof window.weaponUpgradeManager.getWeaponLevels === "function"
      ) {
        const currentLevels = window.weaponUpgradeManager.getWeaponLevels();
        this.meleeLevel = currentLevels.melee || 1;
        this.rangedLevel = currentLevels.ranged || 1;

        // Always log weapon level loading for debugging persistence issues
        console.log("Weapon levels loaded from manager:", {
          melee: this.meleeLevel,
          ranged: this.rangedLevel,
          source: "weaponUpgradeManager",
        });

        // Update weapon sprite to match current level
        this.updateWeaponSprite();
      } else {
        // Use default levels if manager not available
        this.meleeLevel = 1;
        this.rangedLevel = 1;
        console.log("Using default weapon levels (manager not available):", {
          melee: this.meleeLevel,
          ranged: this.rangedLevel,
          source: "default",
        });
      }
    } catch (error) {
      console.error("Error loading weapon levels from manager:", error);
      // Silently fall back to defaults to prevent spam
      this.meleeLevel = 1;
      this.rangedLevel = 1;
    }
  }

  /**
   * NEW: Force reload weapon levels from weaponUpgradeManager
   * This should be called after weaponUpgradeManager is initialized/loaded
   */
  forceReloadWeaponLevels() {
    console.log("Force reloading weapon levels from manager...");
    this.loadCurrentWeaponLevels();
  }

  /**
   * Sync weapon levels with weaponUpgradeManager
   */
  syncWeaponLevels() {
    try {
      if (
        typeof window !== "undefined" &&
        window.weaponUpgradeManager &&
        typeof window.weaponUpgradeManager.getWeaponLevels === "function"
      ) {
        const currentLevels = window.weaponUpgradeManager.getWeaponLevels();
        this.meleeLevel = currentLevels.melee || 1;
        this.rangedLevel = currentLevels.ranged || 1;

        // Update sprite if weapon changed
        this.updateWeaponSprite();

        // Only log meaningful weapon upgrades
        // console.log('Weapon levels synchronized:', {
        //   melee: this.meleeLevel,
        //   ranged: this.rangedLevel
        // });
      }
    } catch (error) {
      // Silently handle errors to prevent console spam
    }
  }

  setCurrentRoom(room) {
    this.currentRoom = room;

    // Clear any active projectiles when changing rooms to prevent cross-room damage
    if (this.projectiles.length > 0) {
      console.log(
        `Clearing ${this.projectiles.length} active projectiles during room transition`
      );
      this.projectiles = [];
    }
  }

  takeDamage(amount) {
    // CRITICAL FIX: Prevent damage if player is already dead
    if (this.state === "dead") {
      console.log("Damage blocked - Player already dead");
      return;
    }

    if (this.isInvulnerable) return;

    this.health = Math.max(0, this.health - amount);
    this.isInvulnerable = true;
    this.invulnerabilityTimer = this.invulnerabilityDuration;

    // Play player hurt sound effect
    if (window.game && window.game.audioManager) {
      window.game.audioManager.playPlayerHurtSFX();
    }

    // Log player health after taking damage
    console.log("Player health:", this.health);

    // TODO: Add damage feedback (screen flash, sound, etc.)

    if (this.health <= 0) {
      this.die();
    }
  }

  async die() {
    // CRITICAL FIX: Prevent multiple death processing
    if (this.state === "dead") {
      console.log("Death blocked - Player already processing death");
      return;
    }

    console.log("PLAYER DEATH - Processing...");
    this.state = "dead";

    // Complete current run in backend
    try {
<<<<<<< HEAD
      const currentRunId = localStorage.getItem("currentRunId");

      if (currentRunId && window.game) {
        console.log("Completing run for player death...");
=======
      const currentRunId = localStorage.getItem('currentRunId');

      if (currentRunId && window.game) {
        console.log("Completing run for death...");
>>>>>>> 7605d815

        // Get run statistics from game instance
        const runStats = window.game.getRunStats();

        const completionData = {
          goldCollected: runStats.goldCollected,
          goldSpent: runStats.goldSpent,
          totalKills: runStats.totalKills,
<<<<<<< HEAD
=======
          maxDamageHit: runStats.maxDamageHit,     // NEW: Include max damage hit
>>>>>>> 7605d815
          deathCause: "enemy_damage", // Player died from enemy damage
        };

        console.log("Death completion data:", completionData);
        const result = await completeRun(currentRunId, completionData);
        console.log("Run completed for death:", result);

<<<<<<< HEAD
        // Clear the current run ID since run is now complete
        localStorage.removeItem("currentRunId");
=======
        // CRITICAL FIX: Only clear runId AFTER successful completion
        // AND only if we're actually in a death scenario (not victory transition)
        if (result && result.success) {
          console.log("Run completion successful - clearing runId after death");
          localStorage.removeItem("currentRunId");
        } else {
          console.warn("Run completion failed - keeping runId for retry");
        }
>>>>>>> 7605d815

        // FIXED: Let FloorGenerator.resetToInitialState() handle new run creation
        // This centralizes all run management logic in one place
        console.log(
<<<<<<< HEAD
          "Run completed - FloorGenerator will create new run during reset"
=======
          "Death run completed - FloorGenerator will create new run during reset"
>>>>>>> 7605d815
        );
      } else {
        console.log(
          "No current run ID found or game instance missing - playing in test mode"
        );
      }
    } catch (error) {
      console.error("Failed to complete run on death:", error);
      // CRITICAL: Don't clear runId if completion failed - allows for retry
      console.warn("Death completion failed - keeping runId for potential retry");
    }

    // Trigger complete game reset through the global game instance
    if (window.game && typeof window.game.resetGameAfterDeath === "function") {
      // Small delay to show death state before reset
      setTimeout(async () => {
        try {
          await window.game.resetGameAfterDeath();
          console.log("Game reset completed successfully");
        } catch (error) {
          console.error("Error during game reset:", error);
        }
      }, 1000); // 1 second delay
    } else {
      console.error("Cannot reset game: Game instance not found");
    }
  }

  /**
   * Adds gold to player's total
   * @param {number} amount - Amount of gold to add
   * @returns {number} New gold total
   */
  addGold(amount) {
    if (amount > 0) {
      this.gold += amount;
      log.info(`Player collected ${amount} gold. Total: ${this.gold}`);
      
      // NEW: Track total gold earned for statistics
      if (window.game && typeof window.game.trackGoldEarned === 'function') {
        window.game.trackGoldEarned(amount);
      }
    }
    return this.gold;
  }

  /**
   * Gets current gold amount
   * @returns {number} Current gold
   */
  getGold() {
    return this.gold;
  }

  /**
   * Resets gold to zero (called on death)
   */
  resetGold() {
    this.gold = 0;
    log.debug("Player gold reset to 0");
  }

  // DEATH RESET: Restore player to initial state
  resetToInitialState(startPosition) {
    console.log("=== PLAYER RESET TO INITIAL STATE ===");

    // CRITICAL FIX: Reset death state to allow damage again
    this.state = "alive"; // or undefined, but not "dead"

    // Reset health and stamina
    this.health = this.maxHealth;
    this.stamina = this.maxStamina;
    this.isInvulnerable = false;
    this.invulnerabilityTimer = 0;

    // Reset gold and shop upgrades
    this.gold = 0;
    this.meleeDamageBonus = 0;
    this.rangedDamageBonus = 0;

    // Reset position if provided
    if (startPosition) {
      this.position = new Vec(startPosition.x, startPosition.y);
    }

    // Reset movement and attack state
    this.velocity = new Vec(0, 0);
    this.keys = [];
    this.isAttacking = false;
    this.attackCooldown = 0;
    this.hasCreatedProjectile = false;
    this.hasAppliedMeleeDamage = false;

    // Reset dash state
    this.dashTime = 0;
    this.dashCooldownTime = 0;
    this.dashDirection = new Vec(0, 0);

    // Clear all projectiles
    this.projectiles = [];

    // Reset weapon to default
    this.weaponType = "melee";
    this.setWeapon("melee");

    // Reset direction
    this.currentDirection = "down";
    this.previousDirection = "down";

    console.log("Player reset complete:");
    console.log(`  - State: ${this.state} (was dead, now alive)`);
    console.log(`  - Health: ${this.health}/${this.maxHealth}`);
    console.log(`  - Invulnerable: ${this.isInvulnerable}`);
    console.log(
      `  - Position: (${Math.round(this.position.x)}, ${Math.round(
        this.position.y
      )})`
    );
    console.log(`  - Weapon: ${this.weaponType}`);
    console.log(`  - Projectiles cleared: ${this.projectiles.length === 0}`);
  }

  // Get current player state for debugging
  getPlayerState() {
    return {
      health: this.health,
      maxHealth: this.maxHealth,
      gold: this.gold,
      position: {
        x: Math.round(this.position.x),
        y: Math.round(this.position.y),
      },
      weapon: this.weaponType,
      isAttacking: this.isAttacking,
      attackCooldown: Math.round(this.attackCooldown),
      activeProjectiles: this.projectiles.length,
      isDead: this.health <= 0,
    };
  }

  setWeapon(type) {
    if (type === "melee" || type === "ranged") {
      console.log(`Switching weapon to ${type}`);
      this.weaponType = type;

      // Update sprite sheet based on weapon type
      const spritePath = this.getWeaponSpritePath();

      // Set correct sheetCols for walk sprites (all walk sprites have 9 columns)
      this.sheetCols = 9;

      this.setSprite(spritePath);

      // Update walking animation frames based on weapon
      this.updateWalkingFrames(type);

      // Reset to current direction animation (walking or idle)
      this.resetToCurrentDirectionAnimation();

      console.log(
        `Weapon switched to ${type} with sprite: ${spritePath} (${this.sheetCols} columns)`
      );
    } else {
      console.warn(
        `Invalid weapon type: ${type}. Valid types are 'melee' and 'ranged'`
      );
    }
  }

  /**
   * Get the sprite path for the current weapon
   * @returns {string} The sprite path
   */
  getWeaponSpritePath() {
    const currentWeapon = this.getCurrentWeapon();
    const weaponSpritePaths = {
      dagger: "/assets/sprites/player/dagger/walk.png",
      katana: "/assets/sprites/player/katana/walk.png",
      lightsaber: "/assets/sprites/player/lightsaber/walk.png",
      slingshot: "/assets/sprites/player/slingshot/walk.png",
      bow: "/assets/sprites/player/bow/walk.png",
      crossbow: "/assets/sprites/player/crossbow/walk.png",
    };

    return weaponSpritePaths[currentWeapon] || weaponSpritePaths.dagger;
  }

  /**
   * Update walking animation frames based on weapon type
   * This method can be extended to support different walking animations per weapon
   * @param {string} weaponType - The weapon type
   */
  updateWalkingFrames(weaponType) {
    // For now, all weapons use the same walking frames
    // This can be expanded later if different weapons have different walking animations
    console.log(`Walking frames updated for weapon: ${weaponType}`);
  }

  /**
   * Reset animation to current direction (walking if moving, idle if stationary)
   */
  resetToCurrentDirectionAnimation() {
    const isMoving =
      this.velocity && (this.velocity.x !== 0 || this.velocity.y !== 0);

    if (isMoving) {
      // Set walking animation
      const anim = playerMovement[this.currentDirection];
      this.setAnimation(
        anim.frames[0],
        anim.frames[1],
        anim.repeat,
        anim.duration
      );
      this.frame = anim.frames[0];
    } else {
      // Set idle animation (first frame of current direction)
      const anim = playerMovement[this.currentDirection];
      this.setAnimation(anim.frames[0], anim.frames[0], false, anim.duration);
      this.frame = anim.frames[0];
    }

    // Update sprite rectangle
    this.spriteRect.x = this.frame % this.sheetCols;
    this.spriteRect.y = Math.floor(this.frame / this.sheetCols);
  }

  /**
   * Raycast to find nearest wall in given direction with specified maximum distance
   * @param {Vec} startPos - Starting position for the raycast
   * @param {Vec} direction - Normalized direction vector
   * @param {number} maxDistance - Maximum distance to check
   * @returns {number} Distance to wall or maxDistance if no wall found
   */
  raycastToWall(startPos, direction, maxDistance) {
    const RAYCAST_STEP_SIZE = 5; // Step size for the raycast
    let currentDistance = 0;

    // Step through the direction until we hit a wall or reach max distance
    while (currentDistance < maxDistance) {
      const rayPosition = startPos.plus(direction.times(currentDistance));

      // Create a small test object at the ray position
      const testObject = {
        position: rayPosition,
        width: 4,
        height: 4,
        getHitboxBounds: () => ({
          x: rayPosition.x,
          y: rayPosition.y,
          width: 4,
          height: 4,
        }),
      };

      // Check if this position collides with a wall
      if (this.currentRoom.checkWallCollision(testObject)) {
        // Remove excessive wall detection logging to reduce console spam
        // Only log wall detection in debug mode if needed
        // if (currentDistance % 100 === 0) {
        //   console.log(
        //     `Wall detected at distance ${Math.round(
        //       currentDistance
        //     )} (direction: ${this.currentDirection})`
        //   );
        // }
        return currentDistance;
      }

      currentDistance += RAYCAST_STEP_SIZE;
    }

    // No wall found within max distance
    return maxDistance;
  }

  // ENHANCED ATTACK: Melee attack with line-of-sight wall detection (FIXED)
  attack() {
    const weaponInfo = this.getWeaponInfo();
    const staminaCost = weaponInfo.staminaCost;

    if (this.stamina < staminaCost) {
      console.log(
        `Not enough stamina to attack with ${
          this.weaponType
        } (need ${staminaCost}, have ${Math.floor(this.stamina)})`
      );
      return;
    }

    if (!this.isAttacking && this.attackCooldown <= 0) {
      this.isAttacking = true;
      this.hasCreatedProjectile = false; // Reset projectile creation flag
      this.hasAppliedMeleeDamage = false; // Reset melee damage flag
      this.attackCooldown = weaponInfo.cooldown;

      // Consume stamina for attacks
      this.stamina -= staminaCost;
      this.staminaRegenCooldown = this.staminaRegenDelay;

      console.log(
        `Player attacking with ${this.weaponType} (${weaponInfo.category})`
      );

      // Handle melee weapon attacks immediately
      if (this.isMeleeWeapon()) {
        this.performMeleeAttack();
      }

      // Store current frame and direction before attacking
      this.preAttackFrame = this.frame;
      this.preAttackDirection = this.currentDirection;
      this.preAttackMinFrame = this.minFrame;
      this.preAttackMaxFrame = this.maxFrame;

      // Store current sprite path and sheetCols to restore later
      this.preAttackSpritePath =
        this.spriteImage && this.spriteImage.src
          ? this.spriteImage.src
          : this.getWeaponSpritePath();
      this.preAttackSheetCols = this.sheetCols;

      // Switch to attack sprite sheet and update sheetCols for attack animations
      const attackSpritePath = weaponInfo.attackSpritePath;
      const currentWeapon = this.getCurrentWeapon();

      // Set correct sheetCols for attack sprites based on weapon type
      if (this.isRangedWeapon()) {
        if (currentWeapon === "crossbow") {
          this.sheetCols = 8; // Crossbow attack sprites have 8 columns
        } else {
          this.sheetCols = 13; // Slingshot/bow attack sprites have 13 columns
        }
      } else {
        this.sheetCols = 6; // All melee attack sprites have 6 columns
      }

      this.setSprite(attackSpritePath);

      // Set attack animation
      const attackFrames = getAttackFrames(
        currentWeapon,
        this.currentDirection
      );
      this.setAnimation(
        attackFrames[0],
        attackFrames[1],
        playerAttack.repeat,
        playerAttack.duration
      );
      this.frame = this.minFrame;

      // Update sprite rect to match the starting frame position
      if (this.spriteRect) {
        this.spriteRect.x = this.frame % this.sheetCols;
        this.spriteRect.y = Math.floor(this.frame / this.sheetCols);
      }
    } else {
      console.log(
        this.isAttacking
          ? "Attack blocked: Already attacking"
          : `Attack blocked: Cooldown remaining ${Math.round(
              this.attackCooldown
            )}ms`
      );
    }
  }

  /**
   * Perform melee attack with enhanced line-of-sight detection
   */
  performMeleeAttack() {
    const playerCenter = new Vec(
      this.position.x + this.width / 2,
      this.position.y + this.height / 2
    );
    const attackDirection = this.getAttackDirection();
    const attackArea = this.calculateAttackArea(
      playerCenter,
      attackDirection,
      DAGGER_ATTACK_RANGE,
      DAGGER_ATTACK_WIDTH
    );

    if (this.currentRoom && this.currentRoom.objects.enemies) {
      const enemies = this.currentRoom.objects.enemies.filter(
        (enemy) => enemy.state !== "dead"
      );
      let enemiesHit = 0;

      enemies.forEach((enemy) => {
        const enemyHitbox = enemy.getHitboxBounds();

        if (
          attackArea.x < enemyHitbox.x + enemyHitbox.width &&
          attackArea.x + attackArea.width > enemyHitbox.x &&
          attackArea.y < enemyHitbox.y + enemyHitbox.height &&
          attackArea.y + attackArea.height > enemyHitbox.y
        ) {
          const damage = this.getWeaponDamage();
          enemy.takeDamage(damage);
          enemiesHit++;
          
          // NEW: Track maximum damage hit for statistics
          if (window.game && typeof window.game.trackDamageDealt === 'function') {
            window.game.trackDamageDealt(damage);
          }
          
          console.log(
            `${this.getCurrentWeapon()} hit ${enemy.type} for ${damage} damage`
          );
        }
      });

      console.log(
        enemiesHit === 0
          ? `${this.getCurrentWeapon()} attack missed all enemies`
          : `${this.getCurrentWeapon()} attack hit ${enemiesHit} enemies`
      );
    } else {
      console.warn("No current room or enemies found for melee attack");
    }

    this.hasAppliedMeleeDamage = true;
  }

  update(deltaTime) {
    if (this.isInvulnerable) {
      this.invulnerabilityTimer -= deltaTime;
      if (this.invulnerabilityTimer <= 0) {
        this.isInvulnerable = false;
      }
    }
    // Reduce cooldown time
    if (this.dashCooldownTime > 0) this.dashCooldownTime -= deltaTime;

    if (this.dashTime > 0) {
      // During dash: try movement in X and Y separately
      const dashVelocity = this.dashDirection.times(this.dashSpeed * deltaTime);

      // Try movement in X direction using simple collision test
      const newPositionX = this.position.plus(new Vec(dashVelocity.x, 0));
      const tempCollisionTestX = {
        position: newPositionX,
        width: this.width,
        height: this.height,
        getHitboxBounds: () => ({
          x: newPositionX.x + this.hitbox.offsetX,
          y: this.position.y + this.hitbox.offsetY,
          width: this.hitbox.width,
          height: this.hitbox.height,
        }),
      };

      // Try movement in Y direction using simple collision test
      const newPositionY = this.position.plus(new Vec(0, dashVelocity.y));
      const tempCollisionTestY = {
        position: newPositionY,
        width: this.width,
        height: this.height,
        getHitboxBounds: () => ({
          x: this.position.x + this.hitbox.offsetX,
          y: newPositionY.y + this.hitbox.offsetY,
          width: this.hitbox.width,
          height: this.hitbox.height,
        }),
      };

      // Check collisions separately
      const canMoveX =
        !this.currentRoom?.checkWallCollision(tempCollisionTestX);
      const canMoveY =
        !this.currentRoom?.checkWallCollision(tempCollisionTestY);

      // Apply movement based on collisions
      if (canMoveX) {
        this.position.x = newPositionX.x;
      }
      if (canMoveY) {
        this.position.y = newPositionY.y;
      }

      this.dashTime -= deltaTime;
    } else {
      // Normal movement
      // Update invulnerability timer
      if (this.attackCooldown > 0) {
        this.attackCooldown -= deltaTime;
      }

      // Handle attack animation and projectile creation
      if (this.isAttacking) {
        // Create projectile at the middle of the attack animation for ranged weapons
        if (
          this.isRangedWeapon() &&
          !this.hasCreatedProjectile &&
          this.frame === Math.floor((this.minFrame + this.maxFrame) / 2)
        ) {
          const weaponInfo = this.getWeaponInfo();
          const projectileSpeed = weaponInfo.projectileSpeed;
          const projectileDamage = this.getWeaponDamage(); // Use weapon damage calculation with shop bonuses

          // Calculate spawn position at the center of the player
          const spawnPos = new Vec(
            this.position.x + this.width / 2,
            this.position.y + this.height / 2
          );

          // Usar la posición del mouse para apuntar si está habilitado
          let targetPos;
          if (this.isAimingWithMouse && this.mousePosition.x !== 0 && this.mousePosition.y !== 0) {
            // Usar la posición del mouse como objetivo
            targetPos = new Vec(this.mousePosition.x, this.mousePosition.y);
            console.log(`Apuntando a: (${targetPos.x}, ${targetPos.y})`);
          } else {
            // Fallback al método original basado en la dirección del jugador
            targetPos = new Vec(spawnPos.x, spawnPos.y);
            switch (this.currentDirection) {
              case "up":
                targetPos.y -= 100;
                break;
              case "down":
                targetPos.y += 100;
                break;
              case "left":
                targetPos.x -= 100;
                break;
              case "right":
                targetPos.x += 100;
                break;
            }
          }

          // Create a temporary target object for the projectile
          const target = { position: targetPos };

          const projectile = new Projectile(
            spawnPos,
            target,
            projectileSpeed,
            projectileDamage
          );
          projectile.setCurrentRoom(this.currentRoom); // Set room reference for wall collision
          this.projectiles.push(projectile);
          this.hasCreatedProjectile = true; // Mark that we've created the projectile

          // Note: Stamina consumption is now handled in the attack() method
          // Only log essential projectile events, not every creation
          // console.log(
          //   `${weaponInfo.type} projectile created (direction: ${this.currentDirection}, damage: ${projectileDamage})`
          // );
        }

        // Apply melee damage is now handled in the attack() method

        if (this.frame >= this.maxFrame) {
          this.isAttacking = false;
          this.hasCreatedProjectile = false; // Reset the flag
          this.hasAppliedMeleeDamage = false; // Reset the flag

          // Restore walking sprite sheet and sheetCols
          // FIX: Validate sprite path before restoring
          const spritePath =
            this.preAttackSpritePath || this.getWeaponSpritePath();
          this.setSprite(spritePath);
          this.sheetCols = this.preAttackSheetCols || 9; // Restore original sheetCols

          // Return to the exact frame and direction we were in before the attack
          // FIX: Validate direction before accessing playerMovement
          const direction =
            this.preAttackDirection || this.currentDirection || "down";
          const anim = playerMovement[direction];
          if (anim) {
            this.minFrame = this.preAttackMinFrame || anim.frames[0];
            this.maxFrame = this.preAttackMaxFrame || anim.frames[1];
            this.frame = this.preAttackFrame || anim.frames[0];
            this.repeat = anim.repeat;
            this.frameDuration = anim.duration;
            this.spriteRect.x = this.frame % this.sheetCols;
            this.spriteRect.y = Math.floor(this.frame / this.sheetCols);
          } else {
            console.warn(
              `Invalid direction for animation restore: ${direction}, using fallback`
            );
            // Fallback to current direction
            const fallbackAnim = playerMovement["down"];
            this.setAnimation(
              fallbackAnim.frames[0],
              fallbackAnim.frames[1],
              fallbackAnim.repeat,
              fallbackAnim.duration
            );
          }
        }
      }

      // Update projectiles with current room's enemies
      this.projectiles = this.projectiles.filter((projectile) => {
        // Ensure projectile has room reference for wall collision detection
        if (!projectile.currentRoom && this.currentRoom) {
          projectile.setCurrentRoom(this.currentRoom);
        }

        // Get current room's alive enemies
        const roomEnemies =
          this.currentRoom && this.currentRoom.objects.enemies
            ? this.currentRoom.objects.enemies.filter(
                (enemy) => enemy.state !== "dead"
              )
            : [];

        projectile.update(deltaTime, roomEnemies);
        return projectile.isActive;
      });

      if (this.staminaRegenCooldown > 0) {
        this.staminaRegenCooldown -= deltaTime;
      } else {
        this.stamina = Math.min(
          this.maxStamina,
          this.stamina + (this.staminaRegenRate * deltaTime) / 1000
        );
      }

      this.setVelocity();

      // Try movement in X direction
      const newPositionX = this.position.plus(
        new Vec(this.velocity.x * deltaTime, 0)
      );
      const tempCollisionTestX = {
        position: newPositionX,
        width: this.width,
        height: this.height,
        getHitboxBounds: () => ({
          x: newPositionX.x + this.hitbox.offsetX,
          y: this.position.y + this.hitbox.offsetY,
          width: this.hitbox.width,
          height: this.hitbox.height,
        }),
      };

      // Try movement in Y direction
      const newPositionY = this.position.plus(
        new Vec(0, this.velocity.y * deltaTime)
      );
      const tempCollisionTestY = {
        position: newPositionY,
        width: this.width,
        height: this.height,
        getHitboxBounds: () => ({
          x: this.position.x + this.hitbox.offsetX,
          y: newPositionY.y + this.hitbox.offsetY,
          width: this.hitbox.width,
          height: this.hitbox.height,
        }),
      };

      // Check collisions separately
      const canMoveX =
        !this.currentRoom?.checkWallCollision(tempCollisionTestX);
      const canMoveY =
        !this.currentRoom?.checkWallCollision(tempCollisionTestY);

      // Apply movement based on collisions
      if (canMoveX) {
        this.position.x = newPositionX.x;
      }
      if (canMoveY) {
        this.position.y = newPositionY.y;
      }
    }

    this.constrainToCanvas();
    // Only update movement animation if not attacking
    if (!this.isAttacking) {
      this.setMovementAnimation();
    }
    this.updateFrame(deltaTime);
  }

  // Extracted helper method to calculate attack direction based on current direction
  getAttackDirection() {
    switch (this.currentDirection) {
      case "right":
        return new Vec(1, 0);
      case "left":
        return new Vec(-1, 0);
      case "up":
        return new Vec(0, -1);
      case "down":
      default:
        return new Vec(0, 1);
    }
  }

  // Extracted helper method to calculate attack area
  calculateAttackArea(
    playerCenter,
    attackDirection,
    baseAttackRange,
    attackWidth
  ) {
    const actualAttackRange = this.raycastToWall(
      playerCenter,
      attackDirection,
      baseAttackRange
    );

    let attackArea = {
      x: playerCenter.x,
      y: playerCenter.y,
      width: attackWidth,
      height: attackWidth,
    };

    switch (this.currentDirection) {
      case "right":
        attackArea.x = playerCenter.x;
        attackArea.y = playerCenter.y - attackWidth / 2;
        attackArea.width = actualAttackRange;
        break;
      case "left":
        attackArea.x = playerCenter.x - actualAttackRange;
        attackArea.y = playerCenter.y - attackWidth / 2;
        attackArea.width = actualAttackRange;
        break;
      case "up":
        attackArea.width = attackWidth;
        attackArea.height = actualAttackRange;
        attackArea.x = playerCenter.x - attackWidth / 2;
        attackArea.y = playerCenter.y - actualAttackRange;
        break;
      case "down":
        attackArea.width = attackWidth;
        attackArea.height = actualAttackRange;
        attackArea.x = playerCenter.x - attackWidth / 2;
        attackArea.y = playerCenter.y;
        break;
    }

    return attackArea;
  }

  /**
   * Get current weapon information
   * @returns {Object} Weapon information including type, sprite path, and capabilities
   */
  getWeaponInfo() {
    const currentWeapon = this.getCurrentWeapon();

    const weaponInfo = {
      // Melee weapons
      dagger: {
        type: "dagger",
        category: "melee",
        spritePath: "/assets/sprites/player/dagger/walk.png",
        attackSpritePath: "/assets/sprites/player/dagger/slash.png",
        range: PLAYER_CONSTANTS.DAGGER_ATTACK_RANGE,
        damage: PLAYER_CONSTANTS.DAGGER_ATTACK_DAMAGE,
        staminaCost: PLAYER_CONSTANTS.DAGGER_STAMINA_COST,
        cooldown: playerAttack.cooldown,
        description: "Basic melee weapon (Level 1-5)",
      },
      katana: {
        type: "katana",
        category: "melee",
        spritePath: "/assets/sprites/player/katana/walk.png",
        attackSpritePath: "/assets/sprites/player/katana/slash.png",
        range: PLAYER_CONSTANTS.DAGGER_ATTACK_RANGE * 1.2, // Slightly longer range
        damage: PLAYER_CONSTANTS.DAGGER_ATTACK_DAMAGE * 1.5, // More damage
        staminaCost: PLAYER_CONSTANTS.DAGGER_STAMINA_COST,
        cooldown: playerAttack.cooldown,
        description: "Enhanced melee weapon (Level 6-10)",
      },
      lightsaber: {
        type: "lightsaber",
        category: "melee",
        spritePath: "/assets/sprites/player/lightsaber/walk.png",
        attackSpritePath: "/assets/sprites/player/lightsaber/slash.png",
        range: PLAYER_CONSTANTS.DAGGER_ATTACK_RANGE * 1.4, // Longest melee range
        damage: PLAYER_CONSTANTS.DAGGER_ATTACK_DAMAGE * 2, // Double damage
        staminaCost: PLAYER_CONSTANTS.DAGGER_STAMINA_COST * 0.8, // Less stamina cost
        cooldown: playerAttack.cooldown * 0.8, // Faster attacks
        description: "Ultimate melee weapon (Level 11-15)",
      },
      // Ranged weapons
      slingshot: {
        type: "slingshot",
        category: "ranged",
        spritePath: "/assets/sprites/player/slingshot/walk.png",
        attackSpritePath: "/assets/sprites/player/slingshot/shoot.png",
        range: 200, // Projectile range
        damage: PLAYER_CONSTANTS.SLINGSHOT_DAMAGE,
        staminaCost: PLAYER_CONSTANTS.SLINGSHOT_STAMINA_COST,
        cooldown: playerAttack.cooldown,
        projectileSpeed: PLAYER_CONSTANTS.SLINGSHOT_PROJECTILE_SPEED,
        description: "Basic ranged weapon (Level 1-5)",
      },
      bow: {
        type: "bow",
        category: "ranged",
        spritePath: "/assets/sprites/player/bow/walk.png",
        attackSpritePath: "/assets/sprites/player/bow/shoot.png",
        range: 250, // Longer projectile range
        damage: PLAYER_CONSTANTS.SLINGSHOT_DAMAGE * 1.5, // More damage
        staminaCost: PLAYER_CONSTANTS.SLINGSHOT_STAMINA_COST,
        cooldown: playerAttack.cooldown,
        projectileSpeed: PLAYER_CONSTANTS.SLINGSHOT_PROJECTILE_SPEED * 1.2, // Faster projectiles
        description: "Enhanced ranged weapon (Level 6-10)",
      },
      crossbow: {
        type: "crossbow",
        category: "ranged",
        spritePath: "/assets/sprites/player/crossbow/walk.png",
        attackSpritePath: "/assets/sprites/player/crossbow/shoot.png",
        range: 300, // Longest projectile range
        damage: PLAYER_CONSTANTS.SLINGSHOT_DAMAGE * 2, // Double damage
        staminaCost: PLAYER_CONSTANTS.SLINGSHOT_STAMINA_COST * 0.8, // Less stamina cost
        cooldown: playerAttack.cooldown * 0.7, // Faster attacks
        projectileSpeed: PLAYER_CONSTANTS.SLINGSHOT_PROJECTILE_SPEED * 1.5, // Fastest projectiles
        description: "Ultimate ranged weapon (Level 11-15)",
      },
    };

    return weaponInfo[currentWeapon] || weaponInfo.dagger;
  }

  /**
   * Check if the current weapon is a melee weapon
   * @returns {boolean} True if current weapon is melee
   */
  isMeleeWeapon() {
    return this.weaponType === "melee";
  }

  /**
   * Check if the current weapon is a ranged weapon
   * @returns {boolean} True if current weapon is ranged
   */
  isRangedWeapon() {
    return this.weaponType === "ranged";
  }

  /**
   * Get weapon damage including bonuses
   * @returns {number} Total weapon damage
   */
  getWeaponDamage() {
    const weaponInfo = this.getWeaponInfo();
    const bonus = this.isMeleeWeapon()
      ? this.meleeDamageBonus
      : this.rangedDamageBonus;
    return weaponInfo.damage + bonus;
  }

  // Updated draw method with sprite scaling for consistent character size
  draw(ctx) {
    // Custom sprite rendering with scaling compensation
    if (this.spriteImage && this.spriteRect) {
      // Get the current weapon and animation state to determine scaling factor
      const currentWeapon = this.getCurrentWeapon();
      const animationState = this.isAttacking ? "attack" : "walk";
      const weaponScaling =
        SPRITE_SCALING_CONSTANTS.WEAPON_SCALE_FACTORS[currentWeapon];
      const scaleFactor = weaponScaling
        ? weaponScaling[animationState] || 1.0
        : 1.0;

      // Calculate scaled dimensions while maintaining character proportions
      const scaledWidth = this.width * scaleFactor;
      const scaledHeight = this.height * scaleFactor;

      // Center the scaled sprite on the original position
      const offsetX = (scaledWidth - this.width) / 2;
      const offsetY = (scaledHeight - this.height) / 2;

      ctx.drawImage(
        this.spriteImage,
        this.spriteRect.x * this.spriteRect.width,
        this.spriteRect.y * this.spriteRect.height,
        this.spriteRect.width,
        this.spriteRect.height,
        this.position.x - offsetX,
        this.position.y - offsetY,
        scaledWidth,
        scaledHeight
      );
    } else if (this.spriteImage) {
      // Fallback for sprites without spriteRect
      ctx.drawImage(
        this.spriteImage,
        this.position.x,
        this.position.y,
        this.width,
        this.height
      );
    } else {
      // Fallback colored rectangle
      ctx.fillStyle = this.color;
      ctx.fillRect(this.position.x, this.position.y, this.width, this.height);
    }

    // Draw hitbox for debugging (from GameObject.draw)
    if (variables.showHitboxes) {
      const hitboxBounds = this.getHitboxBounds();
      ctx.strokeStyle = "red";
      ctx.lineWidth = 2;
      ctx.strokeRect(
        hitboxBounds.x,
        hitboxBounds.y,
        hitboxBounds.width,
        hitboxBounds.height
      );
    }

    // Draw projectiles
    this.projectiles.forEach((projectile) => projectile.draw(ctx));

    if (this.isMeleeWeapon() && this.isAttacking && variables.showHitboxes) {
      const playerCenter = new Vec(
        this.position.x + this.width / 2,
        this.position.y + this.height / 2
      );
      const attackDirection = this.getAttackDirection();
      const weaponInfo = this.getWeaponInfo();
      const attackArea = this.calculateAttackArea(
        playerCenter,
        attackDirection,
        weaponInfo.range,
        DAGGER_ATTACK_WIDTH // Keep using same width for all melee weapons
      );

      const isLimited =
        this.raycastToWall(playerCenter, attackDirection, weaponInfo.range) <
        weaponInfo.range;
      const pulseIntensity = Math.sin(Date.now() * 0.01) * 0.3 + 0.7;

      ctx.strokeStyle = isLimited
        ? `rgba(255, 165, 0, ${pulseIntensity})`
        : `rgba(255, 0, 0, ${pulseIntensity})`;
      ctx.fillStyle = isLimited
        ? `rgba(255, 165, 0, ${pulseIntensity * 0.3})`
        : `rgba(255, 0, 0, ${pulseIntensity * 0.3})`;

      ctx.lineWidth = 3;
      ctx.fillRect(
        attackArea.x,
        attackArea.y,
        attackArea.width,
        attackArea.height
      );
      ctx.strokeRect(
        attackArea.x,
        attackArea.y,
        attackArea.width,
        attackArea.height
      );
    }
  }

  // startDash: start the dash if cooldown is over
  startDash() {
    if (this.stamina < DASH_STAMINA_COST) {
      console.log("Not enough stamina to dash");
      return;
    }
    // Solo permitir dash si no está en cooldown y no está atacando
    if (this.dashCooldownTime <= 0 && this.dashTime <= 0 && !this.isAttacking) {
      let dashDir = null;
      // Solo permitir dash si hay teclas presionadas
      if (this.keys.length > 0) {
        // Usar la dirección de las teclas actualmente presionadas
        const currentVelocity = new Vec(0, 0);
        for (const key of this.keys) {
          const move = playerMovement[key];
          if (move && move.axis) {
            currentVelocity[move.axis] += move.direction;
          }
        }
        if (currentVelocity.magnitude() > 0) {
          dashDir = currentVelocity.normalize();
        }
      }

      if (!dashDir) {
        switch (this.previousDirection) {
          case "up":
            dashDir = new Vec(0, -1);
            break;
          case "down":
            dashDir = new Vec(0, 1);
            break;
          case "left":
            dashDir = new Vec(-1, 0);
            break;
          case "right":
            dashDir = new Vec(1, 0);
            break;
          default:
            dashDir = null;
        }
      }
      // Solo dash si hay movimiento
      if (dashDir) {
        this.dashDirection = dashDir;
        this.dashTime = this.dashDuration;
        this.stamina -= DASH_STAMINA_COST;
        this.staminaCooldown = this.staminaRegenDelay;
        this.dashCooldownTime = this.dashCooldown;
        this.isInvulnerable = true;
        this.invulnerabilityTimer = this.dashDuration;

        // Play dash sound effect
        if (window.game && window.game.audioManager) {
          window.game.audioManager.playPlayerDashSFX();
        }
<<<<<<< HEAD
      }

      if (!dashDir) {
        switch (this.previousDirection) {
          case "up":
            dashDir = new Vec(0, -1);
            break;
          case "down":
            dashDir = new Vec(0, 1);
            break;
          case "left":
            dashDir = new Vec(-1, 0);
            break;
          case "right":
            dashDir = new Vec(1, 0);
            break;
          default:
            dashDir = null;
        }
      }
      // Solo dash si hay movimiento
      if (dashDir) {
        this.dashDirection = dashDir;
        this.dashTime = this.dashDuration;
        this.stamina -= DASH_STAMINA_COST;
        this.staminaCooldown = this.staminaRegenDelay;
        this.dashCooldownTime = this.dashCooldown;
        this.isInvulnerable = true;
        this.invulnerabilityTimer = this.dashDuration;
=======
>>>>>>> 7605d815
      }
    }
  }

  // constrainToCanvas: keep the player inside the canvas
  constrainToCanvas() {
    const w = variables.canvasWidth;

    const h = variables.canvasHeight;
    if (this.position.y < 0) this.position.y = 0;
    else if (this.position.y + this.height > h)
      this.position.y = h - this.height;
    if (this.position.x < 0) this.position.x = 0;
    else if (this.position.x + this.width > w) this.position.x = w - this.width;
  }

  setVelocity() {
    this.velocity = new Vec(0, 0);
    for (const key of this.keys) {
      const move = playerMovement[key];
      if (move && move.axis) {
        this.velocity[move.axis] += move.direction;
      }
    }

    // NEW v3.0: Apply movement speed multiplier from permanent upgrades
    const baseSpeed = variables.playerSpeed;
    const finalSpeed = baseSpeed * (this.speedMultiplier || 1.0);

    this.velocity = this.velocity.normalize().times(finalSpeed);
  }

  setMovementAnimation() {
    const v = this.velocity;
    // Only update direction if we're actually moving
    if (v.x !== 0 || v.y !== 0) {
      const newDirection =
        Math.abs(v.y) > Math.abs(v.x)
          ? v.y > 0
            ? "down"
            : v.y < 0
            ? "up"
            : this.currentDirection
          : v.x > 0
          ? "right"
          : v.x < 0
          ? "left"
          : this.currentDirection;

      if (newDirection !== this.currentDirection) {
        this.currentDirection = newDirection;
        const anim = playerMovement[this.currentDirection];
        this.setAnimation(...anim.frames, anim.repeat, anim.duration);
        this.frame = this.minFrame;
        this.previousDirection = this.currentDirection;
      }
    } else {
      // When not moving, keep the current direction and set to first frame
      const anim = playerMovement[this.currentDirection];
      this.setAnimation(anim.frames[0], anim.frames[0], false, anim.duration);
      this.frame = anim.frames[0];
      this.spriteRect.x = this.frame % this.sheetCols;
      this.spriteRect.y = Math.floor(this.frame / this.sheetCols);
    }
  }

  // Get attack status information for debugging
  getAttackStatus() {
    const roomEnemyCount =
      this.currentRoom && this.currentRoom.objects.enemies
        ? this.currentRoom.objects.enemies.filter(
            (enemy) => enemy.state !== "dead"
          ).length
        : 0;

    return {
      isAttacking: this.isAttacking,
      attackCooldown: Math.round(this.attackCooldown),
      weaponType: this.weaponType,
      canAttack: !this.isAttacking && this.attackCooldown <= 0,
      activeProjectiles: this.projectiles.length,
      roomEnemies: roomEnemyCount,
    };
  }

  // Validation method for testing the attack system
  validateAttackSystem() {
    console.log("=== OPTIMIZED ATTACK SYSTEM VALIDATION ===");

    const status = this.getAttackStatus();
    console.log("Current Status:", status);

    // Check room and enemies
    if (!this.currentRoom) {
      console.error("No current room set");
      return false;
    }

    if (!this.currentRoom.objects.enemies) {
      console.error("No enemies array in current room");
      return false;
    }

    const aliveEnemies = this.currentRoom.objects.enemies.filter(
      (enemy) => enemy.state !== "dead"
    );
    console.log(
      `Enemies: ${aliveEnemies.length} alive, ${this.currentRoom.objects.enemies.length} total`
    );

    // Check attack constants with new line-of-sight system
    console.log("OPTIMIZED Dagger Config:", {
      baseRange: DAGGER_ATTACK_RANGE,
      width: DAGGER_ATTACK_WIDTH,
      damage: DAGGER_ATTACK_DAMAGE,
      enhancements: [
        "Range extended by 2.5x (30 → 75)",
        "Wall collision detection (raycast)",
        "Line-of-sight verification",
      ],
    });

    // Test raycast functionality
    if (this.currentRoom) {
      const playerCenter = new Vec(
        this.position.x + this.width / 2,
        this.position.y + this.height / 2
      );
      const testDirection = new Vec(1, 0); // Test right direction
      const raycastResult = this.raycastToWall(
        playerCenter,
        testDirection,
        DAGGER_ATTACK_RANGE
      );

      console.log("Line-of-Sight Test:", {
        playerPosition: `(${Math.round(playerCenter.x)}, ${Math.round(
          playerCenter.y
        )})`,
        testDirection: "right",
        maxRange: DAGGER_ATTACK_RANGE,
        actualRange: Math.round(raycastResult),
        wallDetected: raycastResult < DAGGER_ATTACK_RANGE,
      });
    }

    // Check weapon and cooldown
    console.log("Weapon:", this.weaponType);
    console.log("Cooldown:", playerAttack.cooldown + "ms");

    // Validate projectile wall collision system
    console.log("Projectile Wall Collision:", {
      playerProjectiles: this.projectiles.length,
      roomReferenceSet: this.projectiles.every((p) => p.currentRoom !== null),
      feature: "Projectiles stop when hitting walls",
    });

    // Performance optimizations info
    console.log("Performance Optimizations:", {
      roomStateUpdates: "Event-driven only (enemy death, transitions)",
      raycastStepSize: "4px increments",
      lineOfSightTolerance: "5px",
      noPerFrameUpdates: "Room state not updated every frame",
    });

    if (aliveEnemies.length > 0) {
      console.log("Optimized attack system ready for testing");
      console.log("NEW: Line-of-sight melee + optimized state updates");
      console.log("Visual: Orange attack area when limited by walls");
    } else {
      console.log("No alive enemies to test with");
    }

    return true;
  }

  /**
   * Get the current specific weapon based on weapon type and level
   * @param {string} weaponType - "melee" or "ranged"
   * @returns {string} The specific weapon name
   */
  getCurrentWeapon(weaponType = this.weaponType) {
    if (weaponType === "melee") {
      return this.getCurrentMeleeWeapon();
    } else if (weaponType === "ranged") {
      return this.getCurrentRangedWeapon();
    }
    return "dagger"; // fallback
  }

  /**
   * Get current melee weapon based on level
   * @returns {string} Current melee weapon
   */
  getCurrentMeleeWeapon() {
    if (this.meleeLevel >= 11) {
      return "lightsaber";
    } else if (this.meleeLevel >= 6) {
      return "katana";
    } else {
      return "dagger";
    }
  }

  /**
   * Get current ranged weapon based on level
   * @returns {string} Current ranged weapon
   */
  getCurrentRangedWeapon() {
    if (this.rangedLevel >= 11) {
      return "crossbow";
    } else if (this.rangedLevel >= 6) {
      return "bow";
    } else {
      return "slingshot";
    }
  }

  /**
   * NEW: Upgrade melee weapon level using weaponUpgradeManager
   */
  async upgradeMeleeWeapon() {
    try {
      const result = await weaponUpgradeManager.upgradeWeapon("melee");

      if (result.success) {
        const oldWeapon = this.getCurrentMeleeWeapon();
        this.meleeLevel = result.newLevel;
        const newWeapon = this.getCurrentMeleeWeapon();

        console.log(
          `Melee weapon upgraded to level ${this.meleeLevel}! ${oldWeapon} → ${newWeapon}`
        );

        // If currently using melee weapon, update sprite
        if (this.weaponType === "melee") {
          this.updateWeaponSprite();
        }

        return true;
      } else {
        console.log(`Cannot upgrade melee weapon: ${result.message}`);
        return false;
      }
    } catch (error) {
      console.error("Failed to upgrade melee weapon:", error);
      return false;
    }
  }

  /**
   * NEW: Upgrade ranged weapon level using weaponUpgradeManager
   */
  async upgradeRangedWeapon() {
    try {
      const result = await weaponUpgradeManager.upgradeWeapon("ranged");

      if (result.success) {
        const oldWeapon = this.getCurrentRangedWeapon();
        this.rangedLevel = result.newLevel;
        const newWeapon = this.getCurrentRangedWeapon();

        console.log(
          `Ranged weapon upgraded to level ${this.rangedLevel}! ${oldWeapon} → ${newWeapon}`
        );

        // If currently using ranged weapon, update sprite
        if (this.weaponType === "ranged") {
          this.updateWeaponSprite();
        }

        return true;
      } else {
        console.log(`Cannot upgrade ranged weapon: ${result.message}`);
        return false;
      }
    } catch (error) {
      console.error("Failed to upgrade ranged weapon:", error);
      return false;
    }
  }

  /**
   * Update weapon sprite to current weapon without changing weapon type
   */
  updateWeaponSprite() {
    const spritePath = this.getWeaponSpritePath();

    // Set correct sheetCols for walk sprites (all walk sprites have 9 columns)
    this.sheetCols = 9;

    this.setSprite(spritePath);
    this.resetToCurrentDirectionAnimation();

    const currentWeapon = this.getCurrentWeapon();
    // Only log essential weapon changes, not every sprite update
    // console.log(
    //   `Weapon sprite updated to ${currentWeapon} (${this.weaponType} level ${
    //     this.weaponType === "melee" ? this.meleeLevel : this.rangedLevel
    //   }) - ${this.sheetCols} columns`
    // );
  }

  /**
   * Get current weapon level for the specified weapon type
   * @param {string} weaponType - "melee" or "ranged"
   * @returns {number} Current weapon level
   */
  getWeaponLevel(weaponType = this.weaponType) {
    return weaponType === "melee" ? this.meleeLevel : this.rangedLevel;
  }

  /**
   * Get weapon status information for UI display
   * @returns {Object} Weapon status including levels, current weapons, and upgrade availability
   */
  getWeaponStatus() {
    return {
      currentWeaponType: this.weaponType,
      currentWeapon: this.getCurrentWeapon(),
      meleeLevel: this.meleeLevel,
      rangedLevel: this.rangedLevel,
      currentMeleeWeapon: this.getCurrentMeleeWeapon(),
      currentRangedWeapon: this.getCurrentRangedWeapon(),
      maxLevel: this.maxWeaponLevel,
      canUpgradeMelee: this.meleeLevel < this.maxWeaponLevel,
      canUpgradeRanged: this.rangedLevel < this.maxWeaponLevel,
      nextMeleeWeapon:
        this.meleeLevel < this.maxWeaponLevel
          ? this.getNextMeleeWeapon()
          : null,
      nextRangedWeapon:
        this.rangedLevel < this.maxWeaponLevel
          ? this.getNextRangedWeapon()
          : null,
    };
  }

  /**
   * Get the next melee weapon that will be unlocked at the next tier
   * @returns {string|null} Next melee weapon or null if at max level
   */
  getNextMeleeWeapon() {
    if (this.meleeLevel >= this.maxWeaponLevel) return null;
    if (this.meleeLevel < 6) return "katana";
    if (this.meleeLevel < 11) return "lightsaber";
    return null;
  }

  /**
   * Get the next ranged weapon that will be unlocked at the next tier
   * @returns {string|null} Next ranged weapon or null if at max level
   */
  getNextRangedWeapon() {
    if (this.rangedLevel >= this.maxWeaponLevel) return null;
    if (this.rangedLevel < 6) return "bow";
    if (this.rangedLevel < 11) return "crossbow";
    return null;
  }

  /**
   * Switch to melee weapon and update sprite
   */
  switchToMeleeWeapon() {
    this.setWeapon("melee");
  }

  /**
   * Switch to ranged weapon and update sprite
   */
  switchToRangedWeapon() {
    this.setWeapon("ranged");
  }

  /**
   * NEW: Apply permanent upgrade to player
   * @param {Object} upgrade - Upgrade data from database
   * @param {string} upgrade.upgrade_type - Type of upgrade
   * @param {number} upgrade.level - Level of the upgrade
   */
  applyUpgrade(upgrade) {
    const { upgrade_type, level } = upgrade;

    // Get upgrade values from constants
    const PERMANENT_UPGRADES = {
      health_max: { value: 15 },
      stamina_max: { value: 20 },
      movement_speed: { value: 0.1 },
    };

    const upgradeInfo = PERMANENT_UPGRADES[upgrade_type];
    if (!upgradeInfo) {
      console.warn(`Unknown permanent upgrade type: ${upgrade_type}`);
      return;
    }

    const totalBonus = upgradeInfo.value * level;

    switch (upgrade_type) {
      case "health_max":
        const oldMaxHealth = this.maxHealth;
        this.maxHealth += totalBonus;
        // Increase current health to maintain health percentage
        const healthPercentage = this.health / oldMaxHealth;
        this.health = Math.floor(this.maxHealth * healthPercentage);
        console.log(
          `Permanent health upgrade applied: +${totalBonus} (level ${level}). New max health: ${this.maxHealth}`
        );
        break;

      case "stamina_max":
        const oldMaxStamina = this.maxStamina;
        this.maxStamina += totalBonus;
        // Increase current stamina to maintain stamina percentage
        const staminaPercentage = this.stamina / oldMaxStamina;
        this.stamina = Math.floor(this.maxStamina * staminaPercentage);
        console.log(
          `Permanent stamina upgrade applied: +${totalBonus} (level ${level}). New max stamina: ${this.maxStamina}`
        );
        break;

      case "movement_speed":
        // Apply movement speed boost (multiplicative)
        const speedMultiplier = 1 + upgradeInfo.value * level;
        // Note: This would need to be applied to the movement logic in setVelocity()
        console.log(
          `Permanent movement speed upgrade applied: +${
            upgradeInfo.value * level * 100
          }% (level ${level})`
        );
        // TODO: Implement movement speed boost in setVelocity method
        break;

      default:
        console.warn(`Unhandled permanent upgrade type: ${upgrade_type}`);
    }
  }
}<|MERGE_RESOLUTION|>--- conflicted
+++ resolved
@@ -37,7 +37,7 @@
     this.keys = [];
     this.previousDirection = "down";
     this.currentDirection = "down";
-    
+
     // Mouse aiming properties
     this.mousePosition = new Vec(0, 0);
     this.isAimingWithMouse = true; // Habilitamos el apuntado con mouse por defecto
@@ -98,46 +98,61 @@
       melee: {
         walk: "/assets/sprites/player/dagger/walk.png",
         attack: "/assets/sprites/player/dagger/slash.png",
+        attack: "/assets/sprites/player/dagger/slash.png",
       },
       ranged: {
         walk: "/assets/sprites/player/bow/walk.png",
+        attack: "/assets/sprites/player/bow/attack.png",
         attack: "/assets/sprites/player/bow/attack.png",
       },
       magic: {
         walk: "/assets/sprites/player/lightsaber/walk.png",
         attack: "/assets/sprites/player/lightsaber/attack.png",
       },
+      attack: "/assets/sprites/player/lightsaber/attack.png",
+    },
     };
 
+    // Default weapon sprite configuration - CORRECTED PATHS
     // Default weapon sprite configuration - CORRECTED PATHS
     this.defaultWeaponConfig = {
-      melee: {
-        spritePath: "/assets/sprites/player/dagger/walk.png",
-        columns: 9,
-        animationSpeed: 0.15,
-      },
-      ranged: {
-        spritePath: "/assets/sprites/player/bow/walk.png",
-        columns: 8,
-        animationSpeed: 0.12,
-      },
-      magic: {
-        spritePath: "/assets/sprites/player/lightsaber/walk.png",
-        columns: 6,
-        animationSpeed: 0.18,
-      },
+  melee: {
+    spritePath: "/assets/sprites/player/dagger/walk.png",
+    columns: 9,
+    animationSpeed: 0.15,
+    animationSpeed: 0.15,
+  },
+  ranged: {
+    spritePath: "/assets/sprites/player/bow/walk.png",
+    spritePath: "/assets/sprites/player/bow/walk.png",
+    columns: 8,
+    animationSpeed: 0.12,
+    animationSpeed: 0.12,
+  },
+  magic: {
+    spritePath: "/assets/sprites/player/lightsaber/walk.png",
+    columns: 6,
+    animationSpeed: 0.18,
+  },
+  animationSpeed: 0.18,
+},
     };
 
-    // NEW: Load current weapon levels from weaponUpgradeManager
-    this.loadCurrentWeaponLevels();
+// NEW: Load current weapon levels from weaponUpgradeManager
+this.loadCurrentWeaponLevels();
   }
 
-  /**
-   * Load current weapon levels from weaponUpgradeManager
-   */
-  loadCurrentWeaponLevels() {
-    try {
-      // Check if weaponUpgradeManager exists and has the required method
+/**
+ * Load current weapon levels from weaponUpgradeManager
+ */
+loadCurrentWeaponLevels() {
+  try {
+    // Check if weaponUpgradeManager exists and has the required method
+    if (
+      typeof window !== "undefined" &&
+      window.weaponUpgradeManager &&
+      typeof window.weaponUpgradeManager.getWeaponLevels === "function"
+    ) {
       if (
         typeof window !== "undefined" &&
         window.weaponUpgradeManager &&
@@ -147,1658 +162,1620 @@
         this.meleeLevel = currentLevels.melee || 1;
         this.rangedLevel = currentLevels.ranged || 1;
 
+
         // Always log weapon level loading for debugging persistence issues
         console.log("Weapon levels loaded from manager:", {
-          melee: this.meleeLevel,
-          ranged: this.rangedLevel,
-          source: "weaponUpgradeManager",
-        });
-
-        // Update weapon sprite to match current level
-        this.updateWeaponSprite();
-      } else {
-        // Use default levels if manager not available
-        this.meleeLevel = 1;
-        this.rangedLevel = 1;
-        console.log("Using default weapon levels (manager not available):", {
-          melee: this.meleeLevel,
-          ranged: this.rangedLevel,
-          source: "default",
-        });
+          console.log("Weapon levels loaded from manager:", {
+            melee: this.meleeLevel,
+            ranged: this.rangedLevel,
+            source: "weaponUpgradeManager",
+            source: "weaponUpgradeManager",
+          });
+
+
+          // Update weapon sprite to match current level
+          this.updateWeaponSprite();
+        } else {
+          // Use default levels if manager not available
+          this.meleeLevel = 1;
+          this.rangedLevel = 1;
+          console.log("Using default weapon levels (manager not available):", {
+            console.log("Using default weapon levels (manager not available):", {
+              melee: this.meleeLevel,
+              ranged: this.rangedLevel,
+              source: "default",
+              source: "default",
+            });
+          }
+    } catch (error) {
+          console.error("Error loading weapon levels from manager:", error);
+          console.error("Error loading weapon levels from manager:", error);
+          // Silently fall back to defaults to prevent spam
+          this.meleeLevel = 1;
+          this.rangedLevel = 1;
+        }
       }
-    } catch (error) {
-      console.error("Error loading weapon levels from manager:", error);
-      // Silently fall back to defaults to prevent spam
-      this.meleeLevel = 1;
-      this.rangedLevel = 1;
-    }
-  }
-
-  /**
-   * NEW: Force reload weapon levels from weaponUpgradeManager
-   * This should be called after weaponUpgradeManager is initialized/loaded
-   */
-  forceReloadWeaponLevels() {
-    console.log("Force reloading weapon levels from manager...");
-    this.loadCurrentWeaponLevels();
-  }
-
-  /**
-   * Sync weapon levels with weaponUpgradeManager
-   */
-  syncWeaponLevels() {
-    try {
-      if (
-        typeof window !== "undefined" &&
-        window.weaponUpgradeManager &&
-        typeof window.weaponUpgradeManager.getWeaponLevels === "function"
-      ) {
-        const currentLevels = window.weaponUpgradeManager.getWeaponLevels();
-        this.meleeLevel = currentLevels.melee || 1;
-        this.rangedLevel = currentLevels.ranged || 1;
-
-        // Update sprite if weapon changed
-        this.updateWeaponSprite();
-
-        // Only log meaningful weapon upgrades
-        // console.log('Weapon levels synchronized:', {
-        //   melee: this.meleeLevel,
-        //   ranged: this.rangedLevel
-        // });
+
+      /**
+       * NEW: Force reload weapon levels from weaponUpgradeManager
+       * This should be called after weaponUpgradeManager is initialized/loaded
+       */
+      forceReloadWeaponLevels() {
+        console.log("Force reloading weapon levels from manager...");
+        console.log("Force reloading weapon levels from manager...");
+        this.loadCurrentWeaponLevels();
       }
-    } catch (error) {
-      // Silently handle errors to prevent console spam
-    }
-  }
+
+      /**
+       * Sync weapon levels with weaponUpgradeManager
+       */
+      syncWeaponLevels() {
+        try {
+          if (
+            typeof window !== "undefined" &&
+            window.weaponUpgradeManager &&
+            typeof window.weaponUpgradeManager.getWeaponLevels === "function"
+          ) {
+            if (
+              typeof window !== "undefined" &&
+              window.weaponUpgradeManager &&
+              typeof window.weaponUpgradeManager.getWeaponLevels === "function"
+            ) {
+              const currentLevels = window.weaponUpgradeManager.getWeaponLevels();
+              this.meleeLevel = currentLevels.melee || 1;
+              this.rangedLevel = currentLevels.ranged || 1;
+
+              // Update sprite if weapon changed
+              this.updateWeaponSprite();
+
+              // Only log meaningful weapon upgrades
+              // console.log('Weapon levels synchronized:', {
+              //   melee: this.meleeLevel,
+              //   ranged: this.rangedLevel
+              // });
+            }
+          } catch (error) {
+            // Silently handle errors to prevent console spam
+          }
+        }
 
   setCurrentRoom(room) {
-    this.currentRoom = room;
-
-    // Clear any active projectiles when changing rooms to prevent cross-room damage
-    if (this.projectiles.length > 0) {
-      console.log(
-        `Clearing ${this.projectiles.length} active projectiles during room transition`
-      );
-      this.projectiles = [];
-    }
-  }
-
-  takeDamage(amount) {
-    // CRITICAL FIX: Prevent damage if player is already dead
-    if (this.state === "dead") {
-      console.log("Damage blocked - Player already dead");
-      return;
-    }
-
-    if (this.isInvulnerable) return;
-
-    this.health = Math.max(0, this.health - amount);
-    this.isInvulnerable = true;
-    this.invulnerabilityTimer = this.invulnerabilityDuration;
-
-    // Play player hurt sound effect
-    if (window.game && window.game.audioManager) {
-      window.game.audioManager.playPlayerHurtSFX();
-    }
-
-    // Log player health after taking damage
-    console.log("Player health:", this.health);
-
-    // TODO: Add damage feedback (screen flash, sound, etc.)
-
-    if (this.health <= 0) {
-      this.die();
-    }
-  }
+          this.currentRoom = room;
+
+          // Clear any active projectiles when changing rooms to prevent cross-room damage
+          if (this.projectiles.length > 0) {
+            console.log(
+              `Clearing ${this.projectiles.length} active projectiles during room transition`
+            );
+            this.projectiles = [];
+          }
+        }
+
+        takeDamage(amount) {
+          // CRITICAL FIX: Prevent damage if player is already dead
+          if (this.state === "dead") {
+            console.log("Damage blocked - Player already dead");
+            return;
+          }
+
+
+          if (this.isInvulnerable) return;
+
+          this.health = Math.max(0, this.health - amount);
+          this.isInvulnerable = true;
+          this.invulnerabilityTimer = this.invulnerabilityDuration;
+
+          // Play player hurt sound effect
+          if (window.game && window.game.audioManager) {
+            window.game.audioManager.playPlayerHurtSFX();
+          }
+
+          // Play player hurt sound effect
+          if (window.game && window.game.audioManager) {
+            window.game.audioManager.playPlayerHurtSFX();
+          }
+
+          // Log player health after taking damage
+          console.log("Player health:", this.health);
+
+          // TODO: Add damage feedback (screen flash, sound, etc.)
+
+          if (this.health <= 0) {
+            this.die();
+          }
+        }
 
   async die() {
-    // CRITICAL FIX: Prevent multiple death processing
-    if (this.state === "dead") {
-      console.log("Death blocked - Player already processing death");
-      return;
-    }
-
-    console.log("PLAYER DEATH - Processing...");
-    this.state = "dead";
-
-    // Complete current run in backend
-    try {
-<<<<<<< HEAD
-      const currentRunId = localStorage.getItem("currentRunId");
-
-      if (currentRunId && window.game) {
-        console.log("Completing run for player death...");
-=======
-      const currentRunId = localStorage.getItem('currentRunId');
-
-      if (currentRunId && window.game) {
-        console.log("Completing run for death...");
->>>>>>> 7605d815
-
-        // Get run statistics from game instance
-        const runStats = window.game.getRunStats();
-
-        const completionData = {
-          goldCollected: runStats.goldCollected,
-          goldSpent: runStats.goldSpent,
-          totalKills: runStats.totalKills,
-<<<<<<< HEAD
-=======
-          maxDamageHit: runStats.maxDamageHit,     // NEW: Include max damage hit
->>>>>>> 7605d815
-          deathCause: "enemy_damage", // Player died from enemy damage
-        };
-
-        console.log("Death completion data:", completionData);
-        const result = await completeRun(currentRunId, completionData);
-        console.log("Run completed for death:", result);
-
-<<<<<<< HEAD
-        // Clear the current run ID since run is now complete
-        localStorage.removeItem("currentRunId");
-=======
-        // CRITICAL FIX: Only clear runId AFTER successful completion
-        // AND only if we're actually in a death scenario (not victory transition)
-        if (result && result.success) {
-          console.log("Run completion successful - clearing runId after death");
-          localStorage.removeItem("currentRunId");
-        } else {
-          console.warn("Run completion failed - keeping runId for retry");
-        }
->>>>>>> 7605d815
-
-        // FIXED: Let FloorGenerator.resetToInitialState() handle new run creation
-        // This centralizes all run management logic in one place
-        console.log(
-<<<<<<< HEAD
-          "Run completed - FloorGenerator will create new run during reset"
-=======
-          "Death run completed - FloorGenerator will create new run during reset"
->>>>>>> 7605d815
-        );
-      } else {
-        console.log(
-          "No current run ID found or game instance missing - playing in test mode"
-        );
-      }
-    } catch (error) {
-      console.error("Failed to complete run on death:", error);
-      // CRITICAL: Don't clear runId if completion failed - allows for retry
-      console.warn("Death completion failed - keeping runId for potential retry");
-    }
-
-    // Trigger complete game reset through the global game instance
-    if (window.game && typeof window.game.resetGameAfterDeath === "function") {
-      // Small delay to show death state before reset
-      setTimeout(async () => {
-        try {
-          await window.game.resetGameAfterDeath();
-          console.log("Game reset completed successfully");
-        } catch (error) {
-          console.error("Error during game reset:", error);
-        }
-      }, 1000); // 1 second delay
-    } else {
-      console.error("Cannot reset game: Game instance not found");
-    }
-  }
-
-  /**
-   * Adds gold to player's total
-   * @param {number} amount - Amount of gold to add
-   * @returns {number} New gold total
-   */
-  addGold(amount) {
-    if (amount > 0) {
-      this.gold += amount;
-      log.info(`Player collected ${amount} gold. Total: ${this.gold}`);
-      
-      // NEW: Track total gold earned for statistics
-      if (window.game && typeof window.game.trackGoldEarned === 'function') {
-        window.game.trackGoldEarned(amount);
-      }
-    }
-    return this.gold;
-  }
-
-  /**
-   * Gets current gold amount
-   * @returns {number} Current gold
-   */
-  getGold() {
-    return this.gold;
-  }
-
-  /**
-   * Resets gold to zero (called on death)
-   */
-  resetGold() {
-    this.gold = 0;
-    log.debug("Player gold reset to 0");
-  }
-
-  // DEATH RESET: Restore player to initial state
-  resetToInitialState(startPosition) {
-    console.log("=== PLAYER RESET TO INITIAL STATE ===");
-
-    // CRITICAL FIX: Reset death state to allow damage again
-    this.state = "alive"; // or undefined, but not "dead"
-
-    // Reset health and stamina
-    this.health = this.maxHealth;
-    this.stamina = this.maxStamina;
-    this.isInvulnerable = false;
-    this.invulnerabilityTimer = 0;
-
-    // Reset gold and shop upgrades
-    this.gold = 0;
-    this.meleeDamageBonus = 0;
-    this.rangedDamageBonus = 0;
-
-    // Reset position if provided
-    if (startPosition) {
-      this.position = new Vec(startPosition.x, startPosition.y);
-    }
-
-    // Reset movement and attack state
-    this.velocity = new Vec(0, 0);
-    this.keys = [];
-    this.isAttacking = false;
-    this.attackCooldown = 0;
-    this.hasCreatedProjectile = false;
-    this.hasAppliedMeleeDamage = false;
-
-    // Reset dash state
-    this.dashTime = 0;
-    this.dashCooldownTime = 0;
-    this.dashDirection = new Vec(0, 0);
-
-    // Clear all projectiles
-    this.projectiles = [];
-
-    // Reset weapon to default
-    this.weaponType = "melee";
-    this.setWeapon("melee");
-
-    // Reset direction
-    this.currentDirection = "down";
-    this.previousDirection = "down";
-
-    console.log("Player reset complete:");
-    console.log(`  - State: ${this.state} (was dead, now alive)`);
-    console.log(`  - Health: ${this.health}/${this.maxHealth}`);
-    console.log(`  - Invulnerable: ${this.isInvulnerable}`);
-    console.log(
-      `  - Position: (${Math.round(this.position.x)}, ${Math.round(
-        this.position.y
-      )})`
-    );
-    console.log(`  - Weapon: ${this.weaponType}`);
-    console.log(`  - Projectiles cleared: ${this.projectiles.length === 0}`);
-  }
-
-  // Get current player state for debugging
-  getPlayerState() {
-    return {
-      health: this.health,
-      maxHealth: this.maxHealth,
-      gold: this.gold,
-      position: {
-        x: Math.round(this.position.x),
-        y: Math.round(this.position.y),
-      },
-      weapon: this.weaponType,
-      isAttacking: this.isAttacking,
-      attackCooldown: Math.round(this.attackCooldown),
-      activeProjectiles: this.projectiles.length,
-      isDead: this.health <= 0,
-    };
-  }
-
-  setWeapon(type) {
-    if (type === "melee" || type === "ranged") {
-      console.log(`Switching weapon to ${type}`);
-      this.weaponType = type;
-
-      // Update sprite sheet based on weapon type
-      const spritePath = this.getWeaponSpritePath();
-
-      // Set correct sheetCols for walk sprites (all walk sprites have 9 columns)
-      this.sheetCols = 9;
-
-      this.setSprite(spritePath);
-
-      // Update walking animation frames based on weapon
-      this.updateWalkingFrames(type);
-
-      // Reset to current direction animation (walking or idle)
-      this.resetToCurrentDirectionAnimation();
-
-      console.log(
-        `Weapon switched to ${type} with sprite: ${spritePath} (${this.sheetCols} columns)`
-      );
-    } else {
-      console.warn(
-        `Invalid weapon type: ${type}. Valid types are 'melee' and 'ranged'`
-      );
-    }
-  }
-
-  /**
-   * Get the sprite path for the current weapon
-   * @returns {string} The sprite path
-   */
-  getWeaponSpritePath() {
-    const currentWeapon = this.getCurrentWeapon();
-    const weaponSpritePaths = {
-      dagger: "/assets/sprites/player/dagger/walk.png",
-      katana: "/assets/sprites/player/katana/walk.png",
-      lightsaber: "/assets/sprites/player/lightsaber/walk.png",
-      slingshot: "/assets/sprites/player/slingshot/walk.png",
-      bow: "/assets/sprites/player/bow/walk.png",
-      crossbow: "/assets/sprites/player/crossbow/walk.png",
-    };
-
-    return weaponSpritePaths[currentWeapon] || weaponSpritePaths.dagger;
-  }
-
-  /**
-   * Update walking animation frames based on weapon type
-   * This method can be extended to support different walking animations per weapon
-   * @param {string} weaponType - The weapon type
-   */
-  updateWalkingFrames(weaponType) {
-    // For now, all weapons use the same walking frames
-    // This can be expanded later if different weapons have different walking animations
-    console.log(`Walking frames updated for weapon: ${weaponType}`);
-  }
-
-  /**
-   * Reset animation to current direction (walking if moving, idle if stationary)
-   */
-  resetToCurrentDirectionAnimation() {
-    const isMoving =
-      this.velocity && (this.velocity.x !== 0 || this.velocity.y !== 0);
-
-    if (isMoving) {
-      // Set walking animation
-      const anim = playerMovement[this.currentDirection];
-      this.setAnimation(
-        anim.frames[0],
-        anim.frames[1],
-        anim.repeat,
-        anim.duration
-      );
-      this.frame = anim.frames[0];
-    } else {
-      // Set idle animation (first frame of current direction)
-      const anim = playerMovement[this.currentDirection];
-      this.setAnimation(anim.frames[0], anim.frames[0], false, anim.duration);
-      this.frame = anim.frames[0];
-    }
-
-    // Update sprite rectangle
-    this.spriteRect.x = this.frame % this.sheetCols;
-    this.spriteRect.y = Math.floor(this.frame / this.sheetCols);
-  }
-
-  /**
-   * Raycast to find nearest wall in given direction with specified maximum distance
-   * @param {Vec} startPos - Starting position for the raycast
-   * @param {Vec} direction - Normalized direction vector
-   * @param {number} maxDistance - Maximum distance to check
-   * @returns {number} Distance to wall or maxDistance if no wall found
-   */
-  raycastToWall(startPos, direction, maxDistance) {
-    const RAYCAST_STEP_SIZE = 5; // Step size for the raycast
-    let currentDistance = 0;
-
-    // Step through the direction until we hit a wall or reach max distance
-    while (currentDistance < maxDistance) {
-      const rayPosition = startPos.plus(direction.times(currentDistance));
-
-      // Create a small test object at the ray position
-      const testObject = {
-        position: rayPosition,
-        width: 4,
-        height: 4,
-        getHitboxBounds: () => ({
-          x: rayPosition.x,
-          y: rayPosition.y,
-          width: 4,
-          height: 4,
-        }),
-      };
-
-      // Check if this position collides with a wall
-      if (this.currentRoom.checkWallCollision(testObject)) {
-        // Remove excessive wall detection logging to reduce console spam
-        // Only log wall detection in debug mode if needed
-        // if (currentDistance % 100 === 0) {
-        //   console.log(
-        //     `Wall detected at distance ${Math.round(
-        //       currentDistance
-        //     )} (direction: ${this.currentDirection})`
-        //   );
-        // }
-        return currentDistance;
-      }
-
-      currentDistance += RAYCAST_STEP_SIZE;
-    }
-
-    // No wall found within max distance
-    return maxDistance;
-  }
-
-  // ENHANCED ATTACK: Melee attack with line-of-sight wall detection (FIXED)
-  attack() {
-    const weaponInfo = this.getWeaponInfo();
-    const staminaCost = weaponInfo.staminaCost;
-
-    if (this.stamina < staminaCost) {
-      console.log(
-        `Not enough stamina to attack with ${
-          this.weaponType
-        } (need ${staminaCost}, have ${Math.floor(this.stamina)})`
-      );
-      return;
-    }
-
-    if (!this.isAttacking && this.attackCooldown <= 0) {
-      this.isAttacking = true;
-      this.hasCreatedProjectile = false; // Reset projectile creation flag
-      this.hasAppliedMeleeDamage = false; // Reset melee damage flag
-      this.attackCooldown = weaponInfo.cooldown;
-
-      // Consume stamina for attacks
-      this.stamina -= staminaCost;
-      this.staminaRegenCooldown = this.staminaRegenDelay;
-
-      console.log(
-        `Player attacking with ${this.weaponType} (${weaponInfo.category})`
-      );
-
-      // Handle melee weapon attacks immediately
-      if (this.isMeleeWeapon()) {
-        this.performMeleeAttack();
-      }
-
-      // Store current frame and direction before attacking
-      this.preAttackFrame = this.frame;
-      this.preAttackDirection = this.currentDirection;
-      this.preAttackMinFrame = this.minFrame;
-      this.preAttackMaxFrame = this.maxFrame;
-
-      // Store current sprite path and sheetCols to restore later
-      this.preAttackSpritePath =
-        this.spriteImage && this.spriteImage.src
-          ? this.spriteImage.src
-          : this.getWeaponSpritePath();
-      this.preAttackSheetCols = this.sheetCols;
-
-      // Switch to attack sprite sheet and update sheetCols for attack animations
-      const attackSpritePath = weaponInfo.attackSpritePath;
-      const currentWeapon = this.getCurrentWeapon();
-
-      // Set correct sheetCols for attack sprites based on weapon type
-      if (this.isRangedWeapon()) {
-        if (currentWeapon === "crossbow") {
-          this.sheetCols = 8; // Crossbow attack sprites have 8 columns
-        } else {
-          this.sheetCols = 13; // Slingshot/bow attack sprites have 13 columns
-        }
-      } else {
-        this.sheetCols = 6; // All melee attack sprites have 6 columns
-      }
-
-      this.setSprite(attackSpritePath);
-
-      // Set attack animation
-      const attackFrames = getAttackFrames(
-        currentWeapon,
-        this.currentDirection
-      );
-      this.setAnimation(
-        attackFrames[0],
-        attackFrames[1],
-        playerAttack.repeat,
-        playerAttack.duration
-      );
-      this.frame = this.minFrame;
-
-      // Update sprite rect to match the starting frame position
-      if (this.spriteRect) {
-        this.spriteRect.x = this.frame % this.sheetCols;
-        this.spriteRect.y = Math.floor(this.frame / this.sheetCols);
-      }
-    } else {
-      console.log(
-        this.isAttacking
-          ? "Attack blocked: Already attacking"
-          : `Attack blocked: Cooldown remaining ${Math.round(
-              this.attackCooldown
-            )}ms`
-      );
-    }
-  }
-
-  /**
-   * Perform melee attack with enhanced line-of-sight detection
-   */
-  performMeleeAttack() {
-    const playerCenter = new Vec(
-      this.position.x + this.width / 2,
-      this.position.y + this.height / 2
-    );
-    const attackDirection = this.getAttackDirection();
-    const attackArea = this.calculateAttackArea(
-      playerCenter,
-      attackDirection,
-      DAGGER_ATTACK_RANGE,
-      DAGGER_ATTACK_WIDTH
-    );
-
-    if (this.currentRoom && this.currentRoom.objects.enemies) {
-      const enemies = this.currentRoom.objects.enemies.filter(
-        (enemy) => enemy.state !== "dead"
-      );
-      let enemiesHit = 0;
-
-      enemies.forEach((enemy) => {
-        const enemyHitbox = enemy.getHitboxBounds();
-
-        if (
-          attackArea.x < enemyHitbox.x + enemyHitbox.width &&
-          attackArea.x + attackArea.width > enemyHitbox.x &&
-          attackArea.y < enemyHitbox.y + enemyHitbox.height &&
-          attackArea.y + attackArea.height > enemyHitbox.y
-        ) {
-          const damage = this.getWeaponDamage();
-          enemy.takeDamage(damage);
-          enemiesHit++;
-          
-          // NEW: Track maximum damage hit for statistics
-          if (window.game && typeof window.game.trackDamageDealt === 'function') {
-            window.game.trackDamageDealt(damage);
-          }
-          
+          // CRITICAL FIX: Prevent multiple death processing
+          if (this.state === "dead") {
+            console.log("Death blocked - Player already processing death");
+            return;
+          }
+
+
+          console.log("PLAYER DEATH - Processing...");
+          this.state = "dead";
+
+          // Complete current run in backend
+          try {
+            const currentRunId = localStorage.getItem('currentRunId');
+
+            if (currentRunId && window.game) {
+              console.log("Completing run for death...");
+
+              // Get run statistics from game instance
+              const runStats = window.game.getRunStats();
+
+              const completionData = {
+                goldCollected: runStats.goldCollected,
+                goldSpent: runStats.goldSpent,
+                totalKills: runStats.totalKills,
+                maxDamageHit: runStats.maxDamageHit,     // NEW: Include max damage hit
+                deathCause: "enemy_damage", // Player died from enemy damage
+              };
+
+              console.log("Death completion data:", completionData);
+              const result = await completeRun(currentRunId, completionData);
+              console.log("Run completed for death:", result);
+
+              // CRITICAL FIX: Only clear runId AFTER successful completion
+              // AND only if we're actually in a death scenario (not victory transition)
+              if (result && result.success) {
+                console.log("Run completion successful - clearing runId after death");
+                localStorage.removeItem("currentRunId");
+              } else {
+                console.warn("Run completion failed - keeping runId for retry");
+              }
+
+              // FIXED: Let FloorGenerator.resetToInitialState() handle new run creation
+              // This centralizes all run management logic in one place
+              console.log(
+                "Death run completed - FloorGenerator will create new run during reset"
+              );
+            } else {
+              console.log(
+                "No current run ID found or game instance missing - playing in test mode"
+              );
+            }
+          } catch (error) {
+            console.error("Failed to complete run on death:", error);
+            // CRITICAL: Don't clear runId if completion failed - allows for retry
+            console.warn("Death completion failed - keeping runId for potential retry");
+          }
+
+          // Trigger complete game reset through the global game instance
+          if (window.game && typeof window.game.resetGameAfterDeath === "function") {
+            // Small delay to show death state before reset
+            setTimeout(async () => {
+              try {
+                await window.game.resetGameAfterDeath();
+                console.log("Game reset completed successfully");
+              } catch (error) {
+                console.error("Error during game reset:", error);
+              }
+            }, 1000); // 1 second delay
+          } else {
+            console.error("Cannot reset game: Game instance not found");
+          }
+        }
+
+        /**
+         * Adds gold to player's total
+         * @param {number} amount - Amount of gold to add
+         * @returns {number} New gold total
+         */
+        addGold(amount) {
+          if (amount > 0) {
+            this.gold += amount;
+            log.info(`Player collected ${amount} gold. Total: ${this.gold}`);
+
+            // NEW: Track total gold earned for statistics
+            if (window.game && typeof window.game.trackGoldEarned === 'function') {
+              window.game.trackGoldEarned(amount);
+            }
+          }
+          return this.gold;
+        }
+
+        /**
+         * Gets current gold amount
+         * @returns {number} Current gold
+         */
+        getGold() {
+          return this.gold;
+        }
+
+        /**
+         * Resets gold to zero (called on death)
+         */
+        resetGold() {
+          this.gold = 0;
+          log.debug("Player gold reset to 0");
+        }
+
+        // DEATH RESET: Restore player to initial state
+        resetToInitialState(startPosition) {
+          console.log("=== PLAYER RESET TO INITIAL STATE ===");
+
+          // CRITICAL FIX: Reset death state to allow damage again
+          this.state = "alive"; // or undefined, but not "dead"
+
+          // Reset health and stamina
+          this.health = this.maxHealth;
+          this.stamina = this.maxStamina;
+          this.isInvulnerable = false;
+          this.invulnerabilityTimer = 0;
+
+          // Reset gold and shop upgrades
+          this.gold = 0;
+          this.meleeDamageBonus = 0;
+          this.rangedDamageBonus = 0;
+
+          // Reset position if provided
+          if (startPosition) {
+            this.position = new Vec(startPosition.x, startPosition.y);
+          }
+
+          // Reset movement and attack state
+          this.velocity = new Vec(0, 0);
+          this.keys = [];
+          this.isAttacking = false;
+          this.attackCooldown = 0;
+          this.hasCreatedProjectile = false;
+          this.hasAppliedMeleeDamage = false;
+
+          // Reset dash state
+          this.dashTime = 0;
+          this.dashCooldownTime = 0;
+          this.dashDirection = new Vec(0, 0);
+
+          // Clear all projectiles
+          this.projectiles = [];
+
+          // Reset weapon to default
+          this.weaponType = "melee";
+          this.setWeapon("melee");
+
+          // Reset direction
+          this.currentDirection = "down";
+          this.previousDirection = "down";
+
+          console.log("Player reset complete:");
+          console.log(`  - State: ${this.state} (was dead, now alive)`);
+          console.log(`  - Health: ${this.health}/${this.maxHealth}`);
+          console.log(`  - Invulnerable: ${this.isInvulnerable}`);
           console.log(
-            `${this.getCurrentWeapon()} hit ${enemy.type} for ${damage} damage`
+            `  - Position: (${Math.round(this.position.x)}, ${Math.round(
+              this.position.y
+            )})`
           );
-        }
-      });
-
-      console.log(
-        enemiesHit === 0
-          ? `${this.getCurrentWeapon()} attack missed all enemies`
-          : `${this.getCurrentWeapon()} attack hit ${enemiesHit} enemies`
-      );
-    } else {
-      console.warn("No current room or enemies found for melee attack");
-    }
-
-    this.hasAppliedMeleeDamage = true;
-  }
-
-  update(deltaTime) {
-    if (this.isInvulnerable) {
-      this.invulnerabilityTimer -= deltaTime;
-      if (this.invulnerabilityTimer <= 0) {
-        this.isInvulnerable = false;
-      }
-    }
-    // Reduce cooldown time
-    if (this.dashCooldownTime > 0) this.dashCooldownTime -= deltaTime;
-
-    if (this.dashTime > 0) {
-      // During dash: try movement in X and Y separately
-      const dashVelocity = this.dashDirection.times(this.dashSpeed * deltaTime);
-
-      // Try movement in X direction using simple collision test
-      const newPositionX = this.position.plus(new Vec(dashVelocity.x, 0));
-      const tempCollisionTestX = {
-        position: newPositionX,
-        width: this.width,
-        height: this.height,
-        getHitboxBounds: () => ({
-          x: newPositionX.x + this.hitbox.offsetX,
-          y: this.position.y + this.hitbox.offsetY,
-          width: this.hitbox.width,
-          height: this.hitbox.height,
-        }),
-      };
-
-      // Try movement in Y direction using simple collision test
-      const newPositionY = this.position.plus(new Vec(0, dashVelocity.y));
-      const tempCollisionTestY = {
-        position: newPositionY,
-        width: this.width,
-        height: this.height,
-        getHitboxBounds: () => ({
-          x: this.position.x + this.hitbox.offsetX,
-          y: newPositionY.y + this.hitbox.offsetY,
-          width: this.hitbox.width,
-          height: this.hitbox.height,
-        }),
-      };
-
-      // Check collisions separately
-      const canMoveX =
-        !this.currentRoom?.checkWallCollision(tempCollisionTestX);
-      const canMoveY =
-        !this.currentRoom?.checkWallCollision(tempCollisionTestY);
-
-      // Apply movement based on collisions
-      if (canMoveX) {
-        this.position.x = newPositionX.x;
-      }
-      if (canMoveY) {
-        this.position.y = newPositionY.y;
-      }
-
-      this.dashTime -= deltaTime;
-    } else {
-      // Normal movement
-      // Update invulnerability timer
-      if (this.attackCooldown > 0) {
-        this.attackCooldown -= deltaTime;
-      }
-
-      // Handle attack animation and projectile creation
-      if (this.isAttacking) {
-        // Create projectile at the middle of the attack animation for ranged weapons
-        if (
-          this.isRangedWeapon() &&
-          !this.hasCreatedProjectile &&
-          this.frame === Math.floor((this.minFrame + this.maxFrame) / 2)
-        ) {
+          console.log(`  - Weapon: ${this.weaponType}`);
+          console.log(`  - Projectiles cleared: ${this.projectiles.length === 0}`);
+        }
+
+        // Get current player state for debugging
+        getPlayerState() {
+          return {
+            health: this.health,
+            maxHealth: this.maxHealth,
+            gold: this.gold,
+            position: {
+              x: Math.round(this.position.x),
+              y: Math.round(this.position.y),
+            },
+            weapon: this.weaponType,
+            isAttacking: this.isAttacking,
+            attackCooldown: Math.round(this.attackCooldown),
+            activeProjectiles: this.projectiles.length,
+            isDead: this.health <= 0,
+          };
+        }
+
+        setWeapon(type) {
+          if (type === "melee" || type === "ranged") {
+            console.log(`Switching weapon to ${type}`);
+            this.weaponType = type;
+
+            // Update sprite sheet based on weapon type
+            const spritePath = this.getWeaponSpritePath();
+
+            // Set correct sheetCols for walk sprites (all walk sprites have 9 columns)
+            this.sheetCols = 9;
+
+            this.setSprite(spritePath);
+
+            // Update walking animation frames based on weapon
+            this.updateWalkingFrames(type);
+
+            // Reset to current direction animation (walking or idle)
+            this.resetToCurrentDirectionAnimation();
+
+            console.log(
+              `Weapon switched to ${type} with sprite: ${spritePath} (${this.sheetCols} columns)`
+            );
+          } else {
+            console.warn(
+              `Invalid weapon type: ${type}. Valid types are 'melee' and 'ranged'`
+            );
+          }
+        }
+
+        /**
+         * Get the sprite path for the current weapon
+         * @returns {string} The sprite path
+         */
+        getWeaponSpritePath() {
+          const currentWeapon = this.getCurrentWeapon();
+          const weaponSpritePaths = {
+            dagger: "/assets/sprites/player/dagger/walk.png",
+            katana: "/assets/sprites/player/katana/walk.png",
+            lightsaber: "/assets/sprites/player/lightsaber/walk.png",
+            slingshot: "/assets/sprites/player/slingshot/walk.png",
+            bow: "/assets/sprites/player/bow/walk.png",
+            crossbow: "/assets/sprites/player/crossbow/walk.png",
+          };
+
+          return weaponSpritePaths[currentWeapon] || weaponSpritePaths.dagger;
+        }
+
+        /**
+         * Update walking animation frames based on weapon type
+         * This method can be extended to support different walking animations per weapon
+         * @param {string} weaponType - The weapon type
+         */
+        updateWalkingFrames(weaponType) {
+          // For now, all weapons use the same walking frames
+          // This can be expanded later if different weapons have different walking animations
+          console.log(`Walking frames updated for weapon: ${weaponType}`);
+        }
+
+        /**
+         * Reset animation to current direction (walking if moving, idle if stationary)
+         */
+        resetToCurrentDirectionAnimation() {
+          const isMoving =
+            this.velocity && (this.velocity.x !== 0 || this.velocity.y !== 0);
+
+          if (isMoving) {
+            // Set walking animation
+            const anim = playerMovement[this.currentDirection];
+            this.setAnimation(
+              anim.frames[0],
+              anim.frames[1],
+              anim.repeat,
+              anim.duration
+            );
+            this.frame = anim.frames[0];
+          } else {
+            // Set idle animation (first frame of current direction)
+            const anim = playerMovement[this.currentDirection];
+            this.setAnimation(anim.frames[0], anim.frames[0], false, anim.duration);
+            this.frame = anim.frames[0];
+          }
+
+          // Update sprite rectangle
+          this.spriteRect.x = this.frame % this.sheetCols;
+          this.spriteRect.y = Math.floor(this.frame / this.sheetCols);
+        }
+
+        /**
+         * Raycast to find nearest wall in given direction with specified maximum distance
+         * @param {Vec} startPos - Starting position for the raycast
+         * @param {Vec} direction - Normalized direction vector
+         * @param {number} maxDistance - Maximum distance to check
+         * @returns {number} Distance to wall or maxDistance if no wall found
+         */
+        raycastToWall(startPos, direction, maxDistance) {
+          const RAYCAST_STEP_SIZE = 5; // Step size for the raycast
+          let currentDistance = 0;
+
+          // Step through the direction until we hit a wall or reach max distance
+          while (currentDistance < maxDistance) {
+            const rayPosition = startPos.plus(direction.times(currentDistance));
+
+            // Create a small test object at the ray position
+            const testObject = {
+              position: rayPosition,
+              width: 4,
+              height: 4,
+              getHitboxBounds: () => ({
+                x: rayPosition.x,
+                y: rayPosition.y,
+                width: 4,
+                height: 4,
+              }),
+            };
+
+            // Check if this position collides with a wall
+            if (this.currentRoom.checkWallCollision(testObject)) {
+              // Remove excessive wall detection logging to reduce console spam
+              // Only log wall detection in debug mode if needed
+              // if (currentDistance % 100 === 0) {
+              //   console.log(
+              //     `Wall detected at distance ${Math.round(
+              //       currentDistance
+              //     )} (direction: ${this.currentDirection})`
+              //   );
+              // }
+              return currentDistance;
+            }
+
+            currentDistance += RAYCAST_STEP_SIZE;
+          }
+
+          // No wall found within max distance
+          return maxDistance;
+        }
+
+        // ENHANCED ATTACK: Melee attack with line-of-sight wall detection (FIXED)
+        attack() {
           const weaponInfo = this.getWeaponInfo();
-          const projectileSpeed = weaponInfo.projectileSpeed;
-          const projectileDamage = this.getWeaponDamage(); // Use weapon damage calculation with shop bonuses
-
-          // Calculate spawn position at the center of the player
-          const spawnPos = new Vec(
+          const staminaCost = weaponInfo.staminaCost;
+
+          if (this.stamina < staminaCost) {
+            console.log(
+              `Not enough stamina to attack with ${this.weaponType
+              } (need ${staminaCost}, have ${Math.floor(this.stamina)})`
+            );
+            return;
+          }
+
+          if (!this.isAttacking && this.attackCooldown <= 0) {
+            this.isAttacking = true;
+            this.hasCreatedProjectile = false; // Reset projectile creation flag
+            this.hasAppliedMeleeDamage = false; // Reset melee damage flag
+            this.attackCooldown = weaponInfo.cooldown;
+
+            // Consume stamina for attacks
+            this.stamina -= staminaCost;
+            this.staminaRegenCooldown = this.staminaRegenDelay;
+
+            console.log(
+              `Player attacking with ${this.weaponType} (${weaponInfo.category})`
+            );
+
+            // Handle melee weapon attacks immediately
+            if (this.isMeleeWeapon()) {
+              this.performMeleeAttack();
+            }
+
+            // Store current frame and direction before attacking
+            this.preAttackFrame = this.frame;
+            this.preAttackDirection = this.currentDirection;
+            this.preAttackMinFrame = this.minFrame;
+            this.preAttackMaxFrame = this.maxFrame;
+
+            // Store current sprite path and sheetCols to restore later
+            this.preAttackSpritePath =
+              this.spriteImage && this.spriteImage.src
+                ? this.spriteImage.src
+                : this.getWeaponSpritePath();
+            this.preAttackSheetCols = this.sheetCols;
+
+            // Switch to attack sprite sheet and update sheetCols for attack animations
+            const attackSpritePath = weaponInfo.attackSpritePath;
+            const currentWeapon = this.getCurrentWeapon();
+
+            // Set correct sheetCols for attack sprites based on weapon type
+            if (this.isRangedWeapon()) {
+              if (currentWeapon === "crossbow") {
+                this.sheetCols = 8; // Crossbow attack sprites have 8 columns
+              } else {
+                this.sheetCols = 13; // Slingshot/bow attack sprites have 13 columns
+              }
+            } else {
+              this.sheetCols = 6; // All melee attack sprites have 6 columns
+            }
+
+            this.setSprite(attackSpritePath);
+
+            // Set attack animation
+            const attackFrames = getAttackFrames(
+              currentWeapon,
+              this.currentDirection
+            );
+            this.setAnimation(
+              attackFrames[0],
+              attackFrames[1],
+              playerAttack.repeat,
+              playerAttack.duration
+            );
+            this.frame = this.minFrame;
+
+            // Update sprite rect to match the starting frame position
+            if (this.spriteRect) {
+              this.spriteRect.x = this.frame % this.sheetCols;
+              this.spriteRect.y = Math.floor(this.frame / this.sheetCols);
+            }
+          } else {
+            console.log(
+              this.isAttacking
+                ? "Attack blocked: Already attacking"
+                : `Attack blocked: Cooldown remaining ${Math.round(
+                  this.attackCooldown
+                )}ms`
+            );
+          }
+        }
+
+        /**
+         * Perform melee attack with enhanced line-of-sight detection
+         */
+        performMeleeAttack() {
+          const playerCenter = new Vec(
             this.position.x + this.width / 2,
             this.position.y + this.height / 2
           );
-
-          // Usar la posición del mouse para apuntar si está habilitado
-          let targetPos;
-          if (this.isAimingWithMouse && this.mousePosition.x !== 0 && this.mousePosition.y !== 0) {
-            // Usar la posición del mouse como objetivo
-            targetPos = new Vec(this.mousePosition.x, this.mousePosition.y);
-            console.log(`Apuntando a: (${targetPos.x}, ${targetPos.y})`);
+          const attackDirection = this.getAttackDirection();
+          const attackArea = this.calculateAttackArea(
+            playerCenter,
+            attackDirection,
+            DAGGER_ATTACK_RANGE,
+            DAGGER_ATTACK_WIDTH
+          );
+
+          if (this.currentRoom && this.currentRoom.objects.enemies) {
+            const enemies = this.currentRoom.objects.enemies.filter(
+              (enemy) => enemy.state !== "dead"
+            );
+            let enemiesHit = 0;
+
+            enemies.forEach((enemy) => {
+              const enemyHitbox = enemy.getHitboxBounds();
+
+              if (
+                attackArea.x < enemyHitbox.x + enemyHitbox.width &&
+                attackArea.x + attackArea.width > enemyHitbox.x &&
+                attackArea.y < enemyHitbox.y + enemyHitbox.height &&
+                attackArea.y + attackArea.height > enemyHitbox.y
+              ) {
+                const damage = this.getWeaponDamage();
+                enemy.takeDamage(damage);
+                enemiesHit++;
+
+                // NEW: Track maximum damage hit for statistics
+                if (window.game && typeof window.game.trackDamageDealt === 'function') {
+                  window.game.trackDamageDealt(damage);
+                }
+
+                console.log(
+                  `${this.getCurrentWeapon()} hit ${enemy.type} for ${damage} damage`
+                );
+              }
+            });
+
+            console.log(
+              enemiesHit === 0
+                ? `${this.getCurrentWeapon()} attack missed all enemies`
+                : `${this.getCurrentWeapon()} attack hit ${enemiesHit} enemies`
+            );
           } else {
-            // Fallback al método original basado en la dirección del jugador
-            targetPos = new Vec(spawnPos.x, spawnPos.y);
-            switch (this.currentDirection) {
-              case "up":
-                targetPos.y -= 100;
-                break;
-              case "down":
-                targetPos.y += 100;
-                break;
-              case "left":
-                targetPos.x -= 100;
-                break;
-              case "right":
-                targetPos.x += 100;
-                break;
-            }
-          }
-
-          // Create a temporary target object for the projectile
-          const target = { position: targetPos };
-
-          const projectile = new Projectile(
-            spawnPos,
-            target,
-            projectileSpeed,
-            projectileDamage
+            console.warn("No current room or enemies found for melee attack");
+          }
+
+          this.hasAppliedMeleeDamage = true;
+        }
+
+        update(deltaTime) {
+          if (this.isInvulnerable) {
+            this.invulnerabilityTimer -= deltaTime;
+            if (this.invulnerabilityTimer <= 0) {
+              this.isInvulnerable = false;
+            }
+          }
+          // Reduce cooldown time
+          if (this.dashCooldownTime > 0) this.dashCooldownTime -= deltaTime;
+
+          if (this.dashTime > 0) {
+            // During dash: try movement in X and Y separately
+            const dashVelocity = this.dashDirection.times(this.dashSpeed * deltaTime);
+
+            // Try movement in X direction using simple collision test
+            const newPositionX = this.position.plus(new Vec(dashVelocity.x, 0));
+            const tempCollisionTestX = {
+              position: newPositionX,
+              width: this.width,
+              height: this.height,
+              getHitboxBounds: () => ({
+                x: newPositionX.x + this.hitbox.offsetX,
+                y: this.position.y + this.hitbox.offsetY,
+                width: this.hitbox.width,
+                height: this.hitbox.height,
+              }),
+            };
+
+            // Try movement in Y direction using simple collision test
+            const newPositionY = this.position.plus(new Vec(0, dashVelocity.y));
+            const tempCollisionTestY = {
+              position: newPositionY,
+              width: this.width,
+              height: this.height,
+              getHitboxBounds: () => ({
+                x: this.position.x + this.hitbox.offsetX,
+                y: newPositionY.y + this.hitbox.offsetY,
+                width: this.hitbox.width,
+                height: this.hitbox.height,
+              }),
+            };
+
+            // Check collisions separately
+            const canMoveX =
+              !this.currentRoom?.checkWallCollision(tempCollisionTestX);
+            const canMoveY =
+              !this.currentRoom?.checkWallCollision(tempCollisionTestY);
+
+            // Apply movement based on collisions
+            if (canMoveX) {
+              this.position.x = newPositionX.x;
+            }
+            if (canMoveY) {
+              this.position.y = newPositionY.y;
+            }
+
+            this.dashTime -= deltaTime;
+          } else {
+            // Normal movement
+            // Update invulnerability timer
+            if (this.attackCooldown > 0) {
+              this.attackCooldown -= deltaTime;
+            }
+
+            // Handle attack animation and projectile creation
+            if (this.isAttacking) {
+              // Create projectile at the middle of the attack animation for ranged weapons
+              if (
+                this.isRangedWeapon() &&
+                !this.hasCreatedProjectile &&
+                this.frame === Math.floor((this.minFrame + this.maxFrame) / 2)
+              ) {
+                const weaponInfo = this.getWeaponInfo();
+                const projectileSpeed = weaponInfo.projectileSpeed;
+                const projectileDamage = this.getWeaponDamage(); // Use weapon damage calculation with shop bonuses
+
+                // Calculate spawn position at the center of the player
+                const spawnPos = new Vec(
+                  this.position.x + this.width / 2,
+                  this.position.y + this.height / 2
+                );
+
+                // Usar la posición del mouse para apuntar si está habilitado
+                let targetPos;
+                if (this.isAimingWithMouse && this.mousePosition.x !== 0 && this.mousePosition.y !== 0) {
+                  // Usar la posición del mouse como objetivo
+                  targetPos = new Vec(this.mousePosition.x, this.mousePosition.y);
+                  console.log(`Apuntando a: (${targetPos.x}, ${targetPos.y})`);
+                } else {
+                  // Fallback al método original basado en la dirección del jugador
+                  targetPos = new Vec(spawnPos.x, spawnPos.y);
+                  switch (this.currentDirection) {
+                    case "up":
+                      targetPos.y -= 100;
+                      break;
+                    case "down":
+                      targetPos.y += 100;
+                      break;
+                    case "left":
+                      targetPos.x -= 100;
+                      break;
+                    case "right":
+                      targetPos.x += 100;
+                      break;
+                  }
+                }
+
+                // Create a temporary target object for the projectile
+                const target = { position: targetPos };
+
+                const projectile = new Projectile(
+                  spawnPos,
+                  target,
+                  projectileSpeed,
+                  projectileDamage
+                );
+                projectile.setCurrentRoom(this.currentRoom); // Set room reference for wall collision
+                this.projectiles.push(projectile);
+                this.hasCreatedProjectile = true; // Mark that we've created the projectile
+
+                // Note: Stamina consumption is now handled in the attack() method
+                // Only log essential projectile events, not every creation
+                // console.log(
+                //   `${weaponInfo.type} projectile created (direction: ${this.currentDirection}, damage: ${projectileDamage})`
+                // );
+              }
+
+              // Apply melee damage is now handled in the attack() method
+
+              if (this.frame >= this.maxFrame) {
+                this.isAttacking = false;
+                this.hasCreatedProjectile = false; // Reset the flag
+                this.hasAppliedMeleeDamage = false; // Reset the flag
+
+                // Restore walking sprite sheet and sheetCols
+                // FIX: Validate sprite path before restoring
+                const spritePath =
+                  this.preAttackSpritePath || this.getWeaponSpritePath();
+                this.setSprite(spritePath);
+                this.sheetCols = this.preAttackSheetCols || 9; // Restore original sheetCols
+
+                // Return to the exact frame and direction we were in before the attack
+                // FIX: Validate direction before accessing playerMovement
+                const direction =
+                  this.preAttackDirection || this.currentDirection || "down";
+                const anim = playerMovement[direction];
+                if (anim) {
+                  this.minFrame = this.preAttackMinFrame || anim.frames[0];
+                  this.maxFrame = this.preAttackMaxFrame || anim.frames[1];
+                  this.frame = this.preAttackFrame || anim.frames[0];
+                  this.repeat = anim.repeat;
+                  this.frameDuration = anim.duration;
+                  this.spriteRect.x = this.frame % this.sheetCols;
+                  this.spriteRect.y = Math.floor(this.frame / this.sheetCols);
+                } else {
+                  console.warn(
+                    `Invalid direction for animation restore: ${direction}, using fallback`
+                  );
+                  // Fallback to current direction
+                  const fallbackAnim = playerMovement["down"];
+                  this.setAnimation(
+                    fallbackAnim.frames[0],
+                    fallbackAnim.frames[1],
+                    fallbackAnim.repeat,
+                    fallbackAnim.duration
+                  );
+                }
+              }
+            }
+
+            // Update projectiles with current room's enemies
+            this.projectiles = this.projectiles.filter((projectile) => {
+              // Ensure projectile has room reference for wall collision detection
+              if (!projectile.currentRoom && this.currentRoom) {
+                projectile.setCurrentRoom(this.currentRoom);
+              }
+
+              // Get current room's alive enemies
+              const roomEnemies =
+                this.currentRoom && this.currentRoom.objects.enemies
+                  ? this.currentRoom.objects.enemies.filter(
+                    (enemy) => enemy.state !== "dead"
+                  )
+                  : [];
+
+              projectile.update(deltaTime, roomEnemies);
+              return projectile.isActive;
+            });
+
+            if (this.staminaRegenCooldown > 0) {
+              this.staminaRegenCooldown -= deltaTime;
+            } else {
+              this.stamina = Math.min(
+                this.maxStamina,
+                this.stamina + (this.staminaRegenRate * deltaTime) / 1000
+              );
+            }
+
+            this.setVelocity();
+
+            // Try movement in X direction
+            const newPositionX = this.position.plus(
+              new Vec(this.velocity.x * deltaTime, 0)
+            );
+            const tempCollisionTestX = {
+              position: newPositionX,
+              width: this.width,
+              height: this.height,
+              getHitboxBounds: () => ({
+                x: newPositionX.x + this.hitbox.offsetX,
+                y: this.position.y + this.hitbox.offsetY,
+                width: this.hitbox.width,
+                height: this.hitbox.height,
+              }),
+            };
+
+            // Try movement in Y direction
+            const newPositionY = this.position.plus(
+              new Vec(0, this.velocity.y * deltaTime)
+            );
+            const tempCollisionTestY = {
+              position: newPositionY,
+              width: this.width,
+              height: this.height,
+              getHitboxBounds: () => ({
+                x: this.position.x + this.hitbox.offsetX,
+                y: newPositionY.y + this.hitbox.offsetY,
+                width: this.hitbox.width,
+                height: this.hitbox.height,
+              }),
+            };
+
+            // Check collisions separately
+            const canMoveX =
+              !this.currentRoom?.checkWallCollision(tempCollisionTestX);
+            const canMoveY =
+              !this.currentRoom?.checkWallCollision(tempCollisionTestY);
+
+            // Apply movement based on collisions
+            if (canMoveX) {
+              this.position.x = newPositionX.x;
+            }
+            if (canMoveY) {
+              this.position.y = newPositionY.y;
+            }
+          }
+
+          this.constrainToCanvas();
+          // Only update movement animation if not attacking
+          if (!this.isAttacking) {
+            this.setMovementAnimation();
+          }
+          this.updateFrame(deltaTime);
+        }
+
+        // Extracted helper method to calculate attack direction based on current direction
+        getAttackDirection() {
+          switch (this.currentDirection) {
+            case "right":
+              return new Vec(1, 0);
+            case "left":
+              return new Vec(-1, 0);
+            case "up":
+              return new Vec(0, -1);
+            case "down":
+            default:
+              return new Vec(0, 1);
+          }
+        }
+
+        // Extracted helper method to calculate attack area
+        calculateAttackArea(
+          playerCenter,
+          attackDirection,
+          baseAttackRange,
+          attackWidth
+        ) {
+          const actualAttackRange = this.raycastToWall(
+            playerCenter,
+            attackDirection,
+            baseAttackRange
           );
-          projectile.setCurrentRoom(this.currentRoom); // Set room reference for wall collision
-          this.projectiles.push(projectile);
-          this.hasCreatedProjectile = true; // Mark that we've created the projectile
-
-          // Note: Stamina consumption is now handled in the attack() method
-          // Only log essential projectile events, not every creation
-          // console.log(
-          //   `${weaponInfo.type} projectile created (direction: ${this.currentDirection}, damage: ${projectileDamage})`
-          // );
-        }
-
-        // Apply melee damage is now handled in the attack() method
-
-        if (this.frame >= this.maxFrame) {
-          this.isAttacking = false;
-          this.hasCreatedProjectile = false; // Reset the flag
-          this.hasAppliedMeleeDamage = false; // Reset the flag
-
-          // Restore walking sprite sheet and sheetCols
-          // FIX: Validate sprite path before restoring
-          const spritePath =
-            this.preAttackSpritePath || this.getWeaponSpritePath();
-          this.setSprite(spritePath);
-          this.sheetCols = this.preAttackSheetCols || 9; // Restore original sheetCols
-
-          // Return to the exact frame and direction we were in before the attack
-          // FIX: Validate direction before accessing playerMovement
-          const direction =
-            this.preAttackDirection || this.currentDirection || "down";
-          const anim = playerMovement[direction];
-          if (anim) {
-            this.minFrame = this.preAttackMinFrame || anim.frames[0];
-            this.maxFrame = this.preAttackMaxFrame || anim.frames[1];
-            this.frame = this.preAttackFrame || anim.frames[0];
-            this.repeat = anim.repeat;
-            this.frameDuration = anim.duration;
+
+          let attackArea = {
+            x: playerCenter.x,
+            y: playerCenter.y,
+            width: attackWidth,
+            height: attackWidth,
+          };
+
+          switch (this.currentDirection) {
+            case "right":
+              attackArea.x = playerCenter.x;
+              attackArea.y = playerCenter.y - attackWidth / 2;
+              attackArea.width = actualAttackRange;
+              break;
+            case "left":
+              attackArea.x = playerCenter.x - actualAttackRange;
+              attackArea.y = playerCenter.y - attackWidth / 2;
+              attackArea.width = actualAttackRange;
+              break;
+            case "up":
+              attackArea.width = attackWidth;
+              attackArea.height = actualAttackRange;
+              attackArea.x = playerCenter.x - attackWidth / 2;
+              attackArea.y = playerCenter.y - actualAttackRange;
+              break;
+            case "down":
+              attackArea.width = attackWidth;
+              attackArea.height = actualAttackRange;
+              attackArea.x = playerCenter.x - attackWidth / 2;
+              attackArea.y = playerCenter.y;
+              break;
+          }
+
+          return attackArea;
+        }
+
+        /**
+         * Get current weapon information
+         * @returns {Object} Weapon information including type, sprite path, and capabilities
+         */
+        getWeaponInfo() {
+          const currentWeapon = this.getCurrentWeapon();
+
+          const weaponInfo = {
+            // Melee weapons
+            dagger: {
+              type: "dagger",
+              category: "melee",
+              spritePath: "/assets/sprites/player/dagger/walk.png",
+              attackSpritePath: "/assets/sprites/player/dagger/slash.png",
+              range: PLAYER_CONSTANTS.DAGGER_ATTACK_RANGE,
+              damage: PLAYER_CONSTANTS.DAGGER_ATTACK_DAMAGE,
+              staminaCost: PLAYER_CONSTANTS.DAGGER_STAMINA_COST,
+              cooldown: playerAttack.cooldown,
+              description: "Basic melee weapon (Level 1-5)",
+            },
+            katana: {
+              type: "katana",
+              category: "melee",
+              spritePath: "/assets/sprites/player/katana/walk.png",
+              attackSpritePath: "/assets/sprites/player/katana/slash.png",
+              range: PLAYER_CONSTANTS.DAGGER_ATTACK_RANGE * 1.2, // Slightly longer range
+              damage: PLAYER_CONSTANTS.DAGGER_ATTACK_DAMAGE * 1.5, // More damage
+              staminaCost: PLAYER_CONSTANTS.DAGGER_STAMINA_COST,
+              cooldown: playerAttack.cooldown,
+              description: "Enhanced melee weapon (Level 6-10)",
+            },
+            lightsaber: {
+              type: "lightsaber",
+              category: "melee",
+              spritePath: "/assets/sprites/player/lightsaber/walk.png",
+              attackSpritePath: "/assets/sprites/player/lightsaber/slash.png",
+              range: PLAYER_CONSTANTS.DAGGER_ATTACK_RANGE * 1.4, // Longest melee range
+              damage: PLAYER_CONSTANTS.DAGGER_ATTACK_DAMAGE * 2, // Double damage
+              staminaCost: PLAYER_CONSTANTS.DAGGER_STAMINA_COST * 0.8, // Less stamina cost
+              cooldown: playerAttack.cooldown * 0.8, // Faster attacks
+              description: "Ultimate melee weapon (Level 11-15)",
+            },
+            // Ranged weapons
+            slingshot: {
+              type: "slingshot",
+              category: "ranged",
+              spritePath: "/assets/sprites/player/slingshot/walk.png",
+              attackSpritePath: "/assets/sprites/player/slingshot/shoot.png",
+              range: 200, // Projectile range
+              damage: PLAYER_CONSTANTS.SLINGSHOT_DAMAGE,
+              staminaCost: PLAYER_CONSTANTS.SLINGSHOT_STAMINA_COST,
+              cooldown: playerAttack.cooldown,
+              projectileSpeed: PLAYER_CONSTANTS.SLINGSHOT_PROJECTILE_SPEED,
+              description: "Basic ranged weapon (Level 1-5)",
+            },
+            bow: {
+              type: "bow",
+              category: "ranged",
+              spritePath: "/assets/sprites/player/bow/walk.png",
+              attackSpritePath: "/assets/sprites/player/bow/shoot.png",
+              range: 250, // Longer projectile range
+              damage: PLAYER_CONSTANTS.SLINGSHOT_DAMAGE * 1.5, // More damage
+              staminaCost: PLAYER_CONSTANTS.SLINGSHOT_STAMINA_COST,
+              cooldown: playerAttack.cooldown,
+              projectileSpeed: PLAYER_CONSTANTS.SLINGSHOT_PROJECTILE_SPEED * 1.2, // Faster projectiles
+              description: "Enhanced ranged weapon (Level 6-10)",
+            },
+            crossbow: {
+              type: "crossbow",
+              category: "ranged",
+              spritePath: "/assets/sprites/player/crossbow/walk.png",
+              attackSpritePath: "/assets/sprites/player/crossbow/shoot.png",
+              range: 300, // Longest projectile range
+              damage: PLAYER_CONSTANTS.SLINGSHOT_DAMAGE * 2, // Double damage
+              staminaCost: PLAYER_CONSTANTS.SLINGSHOT_STAMINA_COST * 0.8, // Less stamina cost
+              cooldown: playerAttack.cooldown * 0.7, // Faster attacks
+              projectileSpeed: PLAYER_CONSTANTS.SLINGSHOT_PROJECTILE_SPEED * 1.5, // Fastest projectiles
+              description: "Ultimate ranged weapon (Level 11-15)",
+            },
+          };
+
+          return weaponInfo[currentWeapon] || weaponInfo.dagger;
+        }
+
+        /**
+         * Check if the current weapon is a melee weapon
+         * @returns {boolean} True if current weapon is melee
+         */
+        isMeleeWeapon() {
+          return this.weaponType === "melee";
+        }
+
+        /**
+         * Check if the current weapon is a ranged weapon
+         * @returns {boolean} True if current weapon is ranged
+         */
+        isRangedWeapon() {
+          return this.weaponType === "ranged";
+        }
+
+        /**
+         * Get weapon damage including bonuses
+         * @returns {number} Total weapon damage
+         */
+        getWeaponDamage() {
+          const weaponInfo = this.getWeaponInfo();
+          const bonus = this.isMeleeWeapon()
+            ? this.meleeDamageBonus
+            : this.rangedDamageBonus;
+          return weaponInfo.damage + bonus;
+        }
+
+        // Updated draw method with sprite scaling for consistent character size
+        draw(ctx) {
+          // Custom sprite rendering with scaling compensation
+          if (this.spriteImage && this.spriteRect) {
+            // Get the current weapon and animation state to determine scaling factor
+            const currentWeapon = this.getCurrentWeapon();
+            const animationState = this.isAttacking ? "attack" : "walk";
+            const weaponScaling =
+              SPRITE_SCALING_CONSTANTS.WEAPON_SCALE_FACTORS[currentWeapon];
+            const scaleFactor = weaponScaling
+              ? weaponScaling[animationState] || 1.0
+              : 1.0;
+
+            // Calculate scaled dimensions while maintaining character proportions
+            const scaledWidth = this.width * scaleFactor;
+            const scaledHeight = this.height * scaleFactor;
+
+            // Center the scaled sprite on the original position
+            const offsetX = (scaledWidth - this.width) / 2;
+            const offsetY = (scaledHeight - this.height) / 2;
+
+            ctx.drawImage(
+              this.spriteImage,
+              this.spriteRect.x * this.spriteRect.width,
+              this.spriteRect.y * this.spriteRect.height,
+              this.spriteRect.width,
+              this.spriteRect.height,
+              this.position.x - offsetX,
+              this.position.y - offsetY,
+              scaledWidth,
+              scaledHeight
+            );
+          } else if (this.spriteImage) {
+            // Fallback for sprites without spriteRect
+            ctx.drawImage(
+              this.spriteImage,
+              this.position.x,
+              this.position.y,
+              this.width,
+              this.height
+            );
+          } else {
+            // Fallback colored rectangle
+            ctx.fillStyle = this.color;
+            ctx.fillRect(this.position.x, this.position.y, this.width, this.height);
+          }
+
+          // Draw hitbox for debugging (from GameObject.draw)
+          if (variables.showHitboxes) {
+            const hitboxBounds = this.getHitboxBounds();
+            ctx.strokeStyle = "red";
+            ctx.lineWidth = 2;
+            ctx.strokeRect(
+              hitboxBounds.x,
+              hitboxBounds.y,
+              hitboxBounds.width,
+              hitboxBounds.height
+            );
+          }
+
+          // Draw projectiles
+          this.projectiles.forEach((projectile) => projectile.draw(ctx));
+
+          if (this.isMeleeWeapon() && this.isAttacking && variables.showHitboxes) {
+            const playerCenter = new Vec(
+              this.position.x + this.width / 2,
+              this.position.y + this.height / 2
+            );
+            const attackDirection = this.getAttackDirection();
+            const weaponInfo = this.getWeaponInfo();
+            const attackArea = this.calculateAttackArea(
+              playerCenter,
+              attackDirection,
+              weaponInfo.range,
+              DAGGER_ATTACK_WIDTH // Keep using same width for all melee weapons
+            );
+
+            const isLimited =
+              this.raycastToWall(playerCenter, attackDirection, weaponInfo.range) <
+              weaponInfo.range;
+            const pulseIntensity = Math.sin(Date.now() * 0.01) * 0.3 + 0.7;
+
+            ctx.strokeStyle = isLimited
+              ? `rgba(255, 165, 0, ${pulseIntensity})`
+              : `rgba(255, 0, 0, ${pulseIntensity})`;
+            ctx.fillStyle = isLimited
+              ? `rgba(255, 165, 0, ${pulseIntensity * 0.3})`
+              : `rgba(255, 0, 0, ${pulseIntensity * 0.3})`;
+
+            ctx.lineWidth = 3;
+            ctx.fillRect(
+              attackArea.x,
+              attackArea.y,
+              attackArea.width,
+              attackArea.height
+            );
+            ctx.strokeRect(
+              attackArea.x,
+              attackArea.y,
+              attackArea.width,
+              attackArea.height
+            );
+          }
+        }
+
+        // startDash: start the dash if cooldown is over
+        startDash() {
+          if (this.stamina < DASH_STAMINA_COST) {
+            console.log("Not enough stamina to dash");
+            return;
+          }
+          // Solo permitir dash si no está en cooldown y no está atacando
+          if (this.dashCooldownTime <= 0 && this.dashTime <= 0 && !this.isAttacking) {
+            let dashDir = null;
+            // Solo permitir dash si hay teclas presionadas
+            if (this.keys.length > 0) {
+              // Usar la dirección de las teclas actualmente presionadas
+              const currentVelocity = new Vec(0, 0);
+              for (const key of this.keys) {
+                const move = playerMovement[key];
+                if (move && move.axis) {
+                  currentVelocity[move.axis] += move.direction;
+                }
+              }
+              if (currentVelocity.magnitude() > 0) {
+                dashDir = currentVelocity.normalize();
+              }
+            }
+
+            if (!dashDir) {
+              switch (this.previousDirection) {
+                case "up":
+                  dashDir = new Vec(0, -1);
+                  break;
+                case "down":
+                  dashDir = new Vec(0, 1);
+                  break;
+                case "left":
+                  dashDir = new Vec(-1, 0);
+                  break;
+                case "right":
+                  dashDir = new Vec(1, 0);
+                  break;
+                default:
+                  dashDir = null;
+              }
+            }
+            // Solo dash si hay movimiento
+            if (dashDir) {
+              this.dashDirection = dashDir;
+              this.dashTime = this.dashDuration;
+              this.stamina -= DASH_STAMINA_COST;
+              this.staminaCooldown = this.staminaRegenDelay;
+              this.dashCooldownTime = this.dashCooldown;
+              this.isInvulnerable = true;
+              this.invulnerabilityTimer = this.dashDuration;
+            }
+          }
+        }
+
+        // constrainToCanvas: keep the player inside the canvas
+        constrainToCanvas() {
+          const w = variables.canvasWidth;
+
+          const h = variables.canvasHeight;
+          if (this.position.y < 0) this.position.y = 0;
+          else if (this.position.y + this.height > h)
+            this.position.y = h - this.height;
+          if (this.position.x < 0) this.position.x = 0;
+          else if (this.position.x + this.width > w) this.position.x = w - this.width;
+        }
+
+        setVelocity() {
+          this.velocity = new Vec(0, 0);
+          for (const key of this.keys) {
+            const move = playerMovement[key];
+            if (move && move.axis) {
+              this.velocity[move.axis] += move.direction;
+            }
+          }
+
+          // NEW v3.0: Apply movement speed multiplier from permanent upgrades
+          const baseSpeed = variables.playerSpeed;
+          const finalSpeed = baseSpeed * (this.speedMultiplier || 1.0);
+
+          this.velocity = this.velocity.normalize().times(finalSpeed);
+        }
+
+        setMovementAnimation() {
+          const v = this.velocity;
+          // Only update direction if we're actually moving
+          if (v.x !== 0 || v.y !== 0) {
+            const newDirection =
+              Math.abs(v.y) > Math.abs(v.x)
+                ? v.y > 0
+                  ? "down"
+                  : v.y < 0
+                    ? "up"
+                    : this.currentDirection
+                : v.x > 0
+                  ? "right"
+                  : v.x < 0
+                    ? "left"
+                    : this.currentDirection;
+
+            if (newDirection !== this.currentDirection) {
+              this.currentDirection = newDirection;
+              const anim = playerMovement[this.currentDirection];
+              this.setAnimation(...anim.frames, anim.repeat, anim.duration);
+              this.frame = this.minFrame;
+              this.previousDirection = this.currentDirection;
+            }
+          } else {
+            // When not moving, keep the current direction and set to first frame
+            const anim = playerMovement[this.currentDirection];
+            this.setAnimation(anim.frames[0], anim.frames[0], false, anim.duration);
+            this.frame = anim.frames[0];
             this.spriteRect.x = this.frame % this.sheetCols;
             this.spriteRect.y = Math.floor(this.frame / this.sheetCols);
+          }
+        }
+
+        // Get attack status information for debugging
+        getAttackStatus() {
+          const roomEnemyCount =
+            this.currentRoom && this.currentRoom.objects.enemies
+              ? this.currentRoom.objects.enemies.filter(
+                (enemy) => enemy.state !== "dead"
+              ).length
+              : 0;
+
+          return {
+            isAttacking: this.isAttacking,
+            attackCooldown: Math.round(this.attackCooldown),
+            weaponType: this.weaponType,
+            canAttack: !this.isAttacking && this.attackCooldown <= 0,
+            activeProjectiles: this.projectiles.length,
+            roomEnemies: roomEnemyCount,
+          };
+        }
+
+        // Validation method for testing the attack system
+        validateAttackSystem() {
+          console.log("=== OPTIMIZED ATTACK SYSTEM VALIDATION ===");
+
+          const status = this.getAttackStatus();
+          console.log("Current Status:", status);
+
+          // Check room and enemies
+          if (!this.currentRoom) {
+            console.error("No current room set");
+            return false;
+          }
+
+          if (!this.currentRoom.objects.enemies) {
+            console.error("No enemies array in current room");
+            return false;
+          }
+
+          const aliveEnemies = this.currentRoom.objects.enemies.filter(
+            (enemy) => enemy.state !== "dead"
+          );
+          console.log(
+            `Enemies: ${aliveEnemies.length} alive, ${this.currentRoom.objects.enemies.length} total`
+          );
+
+          // Check attack constants with new line-of-sight system
+          console.log("OPTIMIZED Dagger Config:", {
+            baseRange: DAGGER_ATTACK_RANGE,
+            width: DAGGER_ATTACK_WIDTH,
+            damage: DAGGER_ATTACK_DAMAGE,
+            enhancements: [
+              "Range extended by 2.5x (30 → 75)",
+              "Wall collision detection (raycast)",
+              "Line-of-sight verification",
+            ],
+          });
+
+          // Test raycast functionality
+          if (this.currentRoom) {
+            const playerCenter = new Vec(
+              this.position.x + this.width / 2,
+              this.position.y + this.height / 2
+            );
+            const testDirection = new Vec(1, 0); // Test right direction
+            const raycastResult = this.raycastToWall(
+              playerCenter,
+              testDirection,
+              DAGGER_ATTACK_RANGE
+            );
+
+            console.log("Line-of-Sight Test:", {
+              playerPosition: `(${Math.round(playerCenter.x)}, ${Math.round(
+                playerCenter.y
+              )})`,
+              testDirection: "right",
+              maxRange: DAGGER_ATTACK_RANGE,
+              actualRange: Math.round(raycastResult),
+              wallDetected: raycastResult < DAGGER_ATTACK_RANGE,
+            });
+          }
+
+          // Check weapon and cooldown
+          console.log("Weapon:", this.weaponType);
+          console.log("Cooldown:", playerAttack.cooldown + "ms");
+
+          // Validate projectile wall collision system
+          console.log("Projectile Wall Collision:", {
+            playerProjectiles: this.projectiles.length,
+            roomReferenceSet: this.projectiles.every((p) => p.currentRoom !== null),
+            feature: "Projectiles stop when hitting walls",
+          });
+
+          // Performance optimizations info
+          console.log("Performance Optimizations:", {
+            roomStateUpdates: "Event-driven only (enemy death, transitions)",
+            raycastStepSize: "4px increments",
+            lineOfSightTolerance: "5px",
+            noPerFrameUpdates: "Room state not updated every frame",
+          });
+
+          if (aliveEnemies.length > 0) {
+            console.log("Optimized attack system ready for testing");
+            console.log("NEW: Line-of-sight melee + optimized state updates");
+            console.log("Visual: Orange attack area when limited by walls");
           } else {
-            console.warn(
-              `Invalid direction for animation restore: ${direction}, using fallback`
-            );
-            // Fallback to current direction
-            const fallbackAnim = playerMovement["down"];
-            this.setAnimation(
-              fallbackAnim.frames[0],
-              fallbackAnim.frames[1],
-              fallbackAnim.repeat,
-              fallbackAnim.duration
-            );
-          }
-        }
-      }
-
-      // Update projectiles with current room's enemies
-      this.projectiles = this.projectiles.filter((projectile) => {
-        // Ensure projectile has room reference for wall collision detection
-        if (!projectile.currentRoom && this.currentRoom) {
-          projectile.setCurrentRoom(this.currentRoom);
-        }
-
-        // Get current room's alive enemies
-        const roomEnemies =
-          this.currentRoom && this.currentRoom.objects.enemies
-            ? this.currentRoom.objects.enemies.filter(
-                (enemy) => enemy.state !== "dead"
-              )
-            : [];
-
-        projectile.update(deltaTime, roomEnemies);
-        return projectile.isActive;
-      });
-
-      if (this.staminaRegenCooldown > 0) {
-        this.staminaRegenCooldown -= deltaTime;
-      } else {
-        this.stamina = Math.min(
-          this.maxStamina,
-          this.stamina + (this.staminaRegenRate * deltaTime) / 1000
-        );
-      }
-
-      this.setVelocity();
-
-      // Try movement in X direction
-      const newPositionX = this.position.plus(
-        new Vec(this.velocity.x * deltaTime, 0)
-      );
-      const tempCollisionTestX = {
-        position: newPositionX,
-        width: this.width,
-        height: this.height,
-        getHitboxBounds: () => ({
-          x: newPositionX.x + this.hitbox.offsetX,
-          y: this.position.y + this.hitbox.offsetY,
-          width: this.hitbox.width,
-          height: this.hitbox.height,
-        }),
-      };
-
-      // Try movement in Y direction
-      const newPositionY = this.position.plus(
-        new Vec(0, this.velocity.y * deltaTime)
-      );
-      const tempCollisionTestY = {
-        position: newPositionY,
-        width: this.width,
-        height: this.height,
-        getHitboxBounds: () => ({
-          x: this.position.x + this.hitbox.offsetX,
-          y: newPositionY.y + this.hitbox.offsetY,
-          width: this.hitbox.width,
-          height: this.hitbox.height,
-        }),
-      };
-
-      // Check collisions separately
-      const canMoveX =
-        !this.currentRoom?.checkWallCollision(tempCollisionTestX);
-      const canMoveY =
-        !this.currentRoom?.checkWallCollision(tempCollisionTestY);
-
-      // Apply movement based on collisions
-      if (canMoveX) {
-        this.position.x = newPositionX.x;
-      }
-      if (canMoveY) {
-        this.position.y = newPositionY.y;
-      }
-    }
-
-    this.constrainToCanvas();
-    // Only update movement animation if not attacking
-    if (!this.isAttacking) {
-      this.setMovementAnimation();
-    }
-    this.updateFrame(deltaTime);
-  }
-
-  // Extracted helper method to calculate attack direction based on current direction
-  getAttackDirection() {
-    switch (this.currentDirection) {
-      case "right":
-        return new Vec(1, 0);
-      case "left":
-        return new Vec(-1, 0);
-      case "up":
-        return new Vec(0, -1);
-      case "down":
-      default:
-        return new Vec(0, 1);
-    }
-  }
-
-  // Extracted helper method to calculate attack area
-  calculateAttackArea(
-    playerCenter,
-    attackDirection,
-    baseAttackRange,
-    attackWidth
-  ) {
-    const actualAttackRange = this.raycastToWall(
-      playerCenter,
-      attackDirection,
-      baseAttackRange
-    );
-
-    let attackArea = {
-      x: playerCenter.x,
-      y: playerCenter.y,
-      width: attackWidth,
-      height: attackWidth,
-    };
-
-    switch (this.currentDirection) {
-      case "right":
-        attackArea.x = playerCenter.x;
-        attackArea.y = playerCenter.y - attackWidth / 2;
-        attackArea.width = actualAttackRange;
-        break;
-      case "left":
-        attackArea.x = playerCenter.x - actualAttackRange;
-        attackArea.y = playerCenter.y - attackWidth / 2;
-        attackArea.width = actualAttackRange;
-        break;
-      case "up":
-        attackArea.width = attackWidth;
-        attackArea.height = actualAttackRange;
-        attackArea.x = playerCenter.x - attackWidth / 2;
-        attackArea.y = playerCenter.y - actualAttackRange;
-        break;
-      case "down":
-        attackArea.width = attackWidth;
-        attackArea.height = actualAttackRange;
-        attackArea.x = playerCenter.x - attackWidth / 2;
-        attackArea.y = playerCenter.y;
-        break;
-    }
-
-    return attackArea;
-  }
-
-  /**
-   * Get current weapon information
-   * @returns {Object} Weapon information including type, sprite path, and capabilities
-   */
-  getWeaponInfo() {
-    const currentWeapon = this.getCurrentWeapon();
-
-    const weaponInfo = {
-      // Melee weapons
-      dagger: {
-        type: "dagger",
-        category: "melee",
-        spritePath: "/assets/sprites/player/dagger/walk.png",
-        attackSpritePath: "/assets/sprites/player/dagger/slash.png",
-        range: PLAYER_CONSTANTS.DAGGER_ATTACK_RANGE,
-        damage: PLAYER_CONSTANTS.DAGGER_ATTACK_DAMAGE,
-        staminaCost: PLAYER_CONSTANTS.DAGGER_STAMINA_COST,
-        cooldown: playerAttack.cooldown,
-        description: "Basic melee weapon (Level 1-5)",
-      },
-      katana: {
-        type: "katana",
-        category: "melee",
-        spritePath: "/assets/sprites/player/katana/walk.png",
-        attackSpritePath: "/assets/sprites/player/katana/slash.png",
-        range: PLAYER_CONSTANTS.DAGGER_ATTACK_RANGE * 1.2, // Slightly longer range
-        damage: PLAYER_CONSTANTS.DAGGER_ATTACK_DAMAGE * 1.5, // More damage
-        staminaCost: PLAYER_CONSTANTS.DAGGER_STAMINA_COST,
-        cooldown: playerAttack.cooldown,
-        description: "Enhanced melee weapon (Level 6-10)",
-      },
-      lightsaber: {
-        type: "lightsaber",
-        category: "melee",
-        spritePath: "/assets/sprites/player/lightsaber/walk.png",
-        attackSpritePath: "/assets/sprites/player/lightsaber/slash.png",
-        range: PLAYER_CONSTANTS.DAGGER_ATTACK_RANGE * 1.4, // Longest melee range
-        damage: PLAYER_CONSTANTS.DAGGER_ATTACK_DAMAGE * 2, // Double damage
-        staminaCost: PLAYER_CONSTANTS.DAGGER_STAMINA_COST * 0.8, // Less stamina cost
-        cooldown: playerAttack.cooldown * 0.8, // Faster attacks
-        description: "Ultimate melee weapon (Level 11-15)",
-      },
-      // Ranged weapons
-      slingshot: {
-        type: "slingshot",
-        category: "ranged",
-        spritePath: "/assets/sprites/player/slingshot/walk.png",
-        attackSpritePath: "/assets/sprites/player/slingshot/shoot.png",
-        range: 200, // Projectile range
-        damage: PLAYER_CONSTANTS.SLINGSHOT_DAMAGE,
-        staminaCost: PLAYER_CONSTANTS.SLINGSHOT_STAMINA_COST,
-        cooldown: playerAttack.cooldown,
-        projectileSpeed: PLAYER_CONSTANTS.SLINGSHOT_PROJECTILE_SPEED,
-        description: "Basic ranged weapon (Level 1-5)",
-      },
-      bow: {
-        type: "bow",
-        category: "ranged",
-        spritePath: "/assets/sprites/player/bow/walk.png",
-        attackSpritePath: "/assets/sprites/player/bow/shoot.png",
-        range: 250, // Longer projectile range
-        damage: PLAYER_CONSTANTS.SLINGSHOT_DAMAGE * 1.5, // More damage
-        staminaCost: PLAYER_CONSTANTS.SLINGSHOT_STAMINA_COST,
-        cooldown: playerAttack.cooldown,
-        projectileSpeed: PLAYER_CONSTANTS.SLINGSHOT_PROJECTILE_SPEED * 1.2, // Faster projectiles
-        description: "Enhanced ranged weapon (Level 6-10)",
-      },
-      crossbow: {
-        type: "crossbow",
-        category: "ranged",
-        spritePath: "/assets/sprites/player/crossbow/walk.png",
-        attackSpritePath: "/assets/sprites/player/crossbow/shoot.png",
-        range: 300, // Longest projectile range
-        damage: PLAYER_CONSTANTS.SLINGSHOT_DAMAGE * 2, // Double damage
-        staminaCost: PLAYER_CONSTANTS.SLINGSHOT_STAMINA_COST * 0.8, // Less stamina cost
-        cooldown: playerAttack.cooldown * 0.7, // Faster attacks
-        projectileSpeed: PLAYER_CONSTANTS.SLINGSHOT_PROJECTILE_SPEED * 1.5, // Fastest projectiles
-        description: "Ultimate ranged weapon (Level 11-15)",
-      },
-    };
-
-    return weaponInfo[currentWeapon] || weaponInfo.dagger;
-  }
-
-  /**
-   * Check if the current weapon is a melee weapon
-   * @returns {boolean} True if current weapon is melee
-   */
-  isMeleeWeapon() {
-    return this.weaponType === "melee";
-  }
-
-  /**
-   * Check if the current weapon is a ranged weapon
-   * @returns {boolean} True if current weapon is ranged
-   */
-  isRangedWeapon() {
-    return this.weaponType === "ranged";
-  }
-
-  /**
-   * Get weapon damage including bonuses
-   * @returns {number} Total weapon damage
-   */
-  getWeaponDamage() {
-    const weaponInfo = this.getWeaponInfo();
-    const bonus = this.isMeleeWeapon()
-      ? this.meleeDamageBonus
-      : this.rangedDamageBonus;
-    return weaponInfo.damage + bonus;
-  }
-
-  // Updated draw method with sprite scaling for consistent character size
-  draw(ctx) {
-    // Custom sprite rendering with scaling compensation
-    if (this.spriteImage && this.spriteRect) {
-      // Get the current weapon and animation state to determine scaling factor
-      const currentWeapon = this.getCurrentWeapon();
-      const animationState = this.isAttacking ? "attack" : "walk";
-      const weaponScaling =
-        SPRITE_SCALING_CONSTANTS.WEAPON_SCALE_FACTORS[currentWeapon];
-      const scaleFactor = weaponScaling
-        ? weaponScaling[animationState] || 1.0
-        : 1.0;
-
-      // Calculate scaled dimensions while maintaining character proportions
-      const scaledWidth = this.width * scaleFactor;
-      const scaledHeight = this.height * scaleFactor;
-
-      // Center the scaled sprite on the original position
-      const offsetX = (scaledWidth - this.width) / 2;
-      const offsetY = (scaledHeight - this.height) / 2;
-
-      ctx.drawImage(
-        this.spriteImage,
-        this.spriteRect.x * this.spriteRect.width,
-        this.spriteRect.y * this.spriteRect.height,
-        this.spriteRect.width,
-        this.spriteRect.height,
-        this.position.x - offsetX,
-        this.position.y - offsetY,
-        scaledWidth,
-        scaledHeight
-      );
-    } else if (this.spriteImage) {
-      // Fallback for sprites without spriteRect
-      ctx.drawImage(
-        this.spriteImage,
-        this.position.x,
-        this.position.y,
-        this.width,
-        this.height
-      );
-    } else {
-      // Fallback colored rectangle
-      ctx.fillStyle = this.color;
-      ctx.fillRect(this.position.x, this.position.y, this.width, this.height);
-    }
-
-    // Draw hitbox for debugging (from GameObject.draw)
-    if (variables.showHitboxes) {
-      const hitboxBounds = this.getHitboxBounds();
-      ctx.strokeStyle = "red";
-      ctx.lineWidth = 2;
-      ctx.strokeRect(
-        hitboxBounds.x,
-        hitboxBounds.y,
-        hitboxBounds.width,
-        hitboxBounds.height
-      );
-    }
-
-    // Draw projectiles
-    this.projectiles.forEach((projectile) => projectile.draw(ctx));
-
-    if (this.isMeleeWeapon() && this.isAttacking && variables.showHitboxes) {
-      const playerCenter = new Vec(
-        this.position.x + this.width / 2,
-        this.position.y + this.height / 2
-      );
-      const attackDirection = this.getAttackDirection();
-      const weaponInfo = this.getWeaponInfo();
-      const attackArea = this.calculateAttackArea(
-        playerCenter,
-        attackDirection,
-        weaponInfo.range,
-        DAGGER_ATTACK_WIDTH // Keep using same width for all melee weapons
-      );
-
-      const isLimited =
-        this.raycastToWall(playerCenter, attackDirection, weaponInfo.range) <
-        weaponInfo.range;
-      const pulseIntensity = Math.sin(Date.now() * 0.01) * 0.3 + 0.7;
-
-      ctx.strokeStyle = isLimited
-        ? `rgba(255, 165, 0, ${pulseIntensity})`
-        : `rgba(255, 0, 0, ${pulseIntensity})`;
-      ctx.fillStyle = isLimited
-        ? `rgba(255, 165, 0, ${pulseIntensity * 0.3})`
-        : `rgba(255, 0, 0, ${pulseIntensity * 0.3})`;
-
-      ctx.lineWidth = 3;
-      ctx.fillRect(
-        attackArea.x,
-        attackArea.y,
-        attackArea.width,
-        attackArea.height
-      );
-      ctx.strokeRect(
-        attackArea.x,
-        attackArea.y,
-        attackArea.width,
-        attackArea.height
-      );
-    }
-  }
-
-  // startDash: start the dash if cooldown is over
-  startDash() {
-    if (this.stamina < DASH_STAMINA_COST) {
-      console.log("Not enough stamina to dash");
-      return;
-    }
-    // Solo permitir dash si no está en cooldown y no está atacando
-    if (this.dashCooldownTime <= 0 && this.dashTime <= 0 && !this.isAttacking) {
-      let dashDir = null;
-      // Solo permitir dash si hay teclas presionadas
-      if (this.keys.length > 0) {
-        // Usar la dirección de las teclas actualmente presionadas
-        const currentVelocity = new Vec(0, 0);
-        for (const key of this.keys) {
-          const move = playerMovement[key];
-          if (move && move.axis) {
-            currentVelocity[move.axis] += move.direction;
-          }
-        }
-        if (currentVelocity.magnitude() > 0) {
-          dashDir = currentVelocity.normalize();
-        }
-      }
-
-      if (!dashDir) {
-        switch (this.previousDirection) {
-          case "up":
-            dashDir = new Vec(0, -1);
-            break;
-          case "down":
-            dashDir = new Vec(0, 1);
-            break;
-          case "left":
-            dashDir = new Vec(-1, 0);
-            break;
-          case "right":
-            dashDir = new Vec(1, 0);
-            break;
-          default:
-            dashDir = null;
-        }
-      }
-      // Solo dash si hay movimiento
-      if (dashDir) {
-        this.dashDirection = dashDir;
-        this.dashTime = this.dashDuration;
-        this.stamina -= DASH_STAMINA_COST;
-        this.staminaCooldown = this.staminaRegenDelay;
-        this.dashCooldownTime = this.dashCooldown;
-        this.isInvulnerable = true;
-        this.invulnerabilityTimer = this.dashDuration;
-
-        // Play dash sound effect
-        if (window.game && window.game.audioManager) {
-          window.game.audioManager.playPlayerDashSFX();
-        }
-<<<<<<< HEAD
-      }
-
-      if (!dashDir) {
-        switch (this.previousDirection) {
-          case "up":
-            dashDir = new Vec(0, -1);
-            break;
-          case "down":
-            dashDir = new Vec(0, 1);
-            break;
-          case "left":
-            dashDir = new Vec(-1, 0);
-            break;
-          case "right":
-            dashDir = new Vec(1, 0);
-            break;
-          default:
-            dashDir = null;
-        }
-      }
-      // Solo dash si hay movimiento
-      if (dashDir) {
-        this.dashDirection = dashDir;
-        this.dashTime = this.dashDuration;
-        this.stamina -= DASH_STAMINA_COST;
-        this.staminaCooldown = this.staminaRegenDelay;
-        this.dashCooldownTime = this.dashCooldown;
-        this.isInvulnerable = true;
-        this.invulnerabilityTimer = this.dashDuration;
-=======
->>>>>>> 7605d815
-      }
-    }
-  }
-
-  // constrainToCanvas: keep the player inside the canvas
-  constrainToCanvas() {
-    const w = variables.canvasWidth;
-
-    const h = variables.canvasHeight;
-    if (this.position.y < 0) this.position.y = 0;
-    else if (this.position.y + this.height > h)
-      this.position.y = h - this.height;
-    if (this.position.x < 0) this.position.x = 0;
-    else if (this.position.x + this.width > w) this.position.x = w - this.width;
-  }
-
-  setVelocity() {
-    this.velocity = new Vec(0, 0);
-    for (const key of this.keys) {
-      const move = playerMovement[key];
-      if (move && move.axis) {
-        this.velocity[move.axis] += move.direction;
-      }
-    }
-
-    // NEW v3.0: Apply movement speed multiplier from permanent upgrades
-    const baseSpeed = variables.playerSpeed;
-    const finalSpeed = baseSpeed * (this.speedMultiplier || 1.0);
-
-    this.velocity = this.velocity.normalize().times(finalSpeed);
-  }
-
-  setMovementAnimation() {
-    const v = this.velocity;
-    // Only update direction if we're actually moving
-    if (v.x !== 0 || v.y !== 0) {
-      const newDirection =
-        Math.abs(v.y) > Math.abs(v.x)
-          ? v.y > 0
-            ? "down"
-            : v.y < 0
-            ? "up"
-            : this.currentDirection
-          : v.x > 0
-          ? "right"
-          : v.x < 0
-          ? "left"
-          : this.currentDirection;
-
-      if (newDirection !== this.currentDirection) {
-        this.currentDirection = newDirection;
-        const anim = playerMovement[this.currentDirection];
-        this.setAnimation(...anim.frames, anim.repeat, anim.duration);
-        this.frame = this.minFrame;
-        this.previousDirection = this.currentDirection;
-      }
-    } else {
-      // When not moving, keep the current direction and set to first frame
-      const anim = playerMovement[this.currentDirection];
-      this.setAnimation(anim.frames[0], anim.frames[0], false, anim.duration);
-      this.frame = anim.frames[0];
-      this.spriteRect.x = this.frame % this.sheetCols;
-      this.spriteRect.y = Math.floor(this.frame / this.sheetCols);
-    }
-  }
-
-  // Get attack status information for debugging
-  getAttackStatus() {
-    const roomEnemyCount =
-      this.currentRoom && this.currentRoom.objects.enemies
-        ? this.currentRoom.objects.enemies.filter(
-            (enemy) => enemy.state !== "dead"
-          ).length
-        : 0;
-
-    return {
-      isAttacking: this.isAttacking,
-      attackCooldown: Math.round(this.attackCooldown),
-      weaponType: this.weaponType,
-      canAttack: !this.isAttacking && this.attackCooldown <= 0,
-      activeProjectiles: this.projectiles.length,
-      roomEnemies: roomEnemyCount,
-    };
-  }
-
-  // Validation method for testing the attack system
-  validateAttackSystem() {
-    console.log("=== OPTIMIZED ATTACK SYSTEM VALIDATION ===");
-
-    const status = this.getAttackStatus();
-    console.log("Current Status:", status);
-
-    // Check room and enemies
-    if (!this.currentRoom) {
-      console.error("No current room set");
-      return false;
-    }
-
-    if (!this.currentRoom.objects.enemies) {
-      console.error("No enemies array in current room");
-      return false;
-    }
-
-    const aliveEnemies = this.currentRoom.objects.enemies.filter(
-      (enemy) => enemy.state !== "dead"
-    );
-    console.log(
-      `Enemies: ${aliveEnemies.length} alive, ${this.currentRoom.objects.enemies.length} total`
-    );
-
-    // Check attack constants with new line-of-sight system
-    console.log("OPTIMIZED Dagger Config:", {
-      baseRange: DAGGER_ATTACK_RANGE,
-      width: DAGGER_ATTACK_WIDTH,
-      damage: DAGGER_ATTACK_DAMAGE,
-      enhancements: [
-        "Range extended by 2.5x (30 → 75)",
-        "Wall collision detection (raycast)",
-        "Line-of-sight verification",
-      ],
-    });
-
-    // Test raycast functionality
-    if (this.currentRoom) {
-      const playerCenter = new Vec(
-        this.position.x + this.width / 2,
-        this.position.y + this.height / 2
-      );
-      const testDirection = new Vec(1, 0); // Test right direction
-      const raycastResult = this.raycastToWall(
-        playerCenter,
-        testDirection,
-        DAGGER_ATTACK_RANGE
-      );
-
-      console.log("Line-of-Sight Test:", {
-        playerPosition: `(${Math.round(playerCenter.x)}, ${Math.round(
-          playerCenter.y
-        )})`,
-        testDirection: "right",
-        maxRange: DAGGER_ATTACK_RANGE,
-        actualRange: Math.round(raycastResult),
-        wallDetected: raycastResult < DAGGER_ATTACK_RANGE,
-      });
-    }
-
-    // Check weapon and cooldown
-    console.log("Weapon:", this.weaponType);
-    console.log("Cooldown:", playerAttack.cooldown + "ms");
-
-    // Validate projectile wall collision system
-    console.log("Projectile Wall Collision:", {
-      playerProjectiles: this.projectiles.length,
-      roomReferenceSet: this.projectiles.every((p) => p.currentRoom !== null),
-      feature: "Projectiles stop when hitting walls",
-    });
-
-    // Performance optimizations info
-    console.log("Performance Optimizations:", {
-      roomStateUpdates: "Event-driven only (enemy death, transitions)",
-      raycastStepSize: "4px increments",
-      lineOfSightTolerance: "5px",
-      noPerFrameUpdates: "Room state not updated every frame",
-    });
-
-    if (aliveEnemies.length > 0) {
-      console.log("Optimized attack system ready for testing");
-      console.log("NEW: Line-of-sight melee + optimized state updates");
-      console.log("Visual: Orange attack area when limited by walls");
-    } else {
-      console.log("No alive enemies to test with");
-    }
-
-    return true;
-  }
-
-  /**
-   * Get the current specific weapon based on weapon type and level
-   * @param {string} weaponType - "melee" or "ranged"
-   * @returns {string} The specific weapon name
-   */
-  getCurrentWeapon(weaponType = this.weaponType) {
-    if (weaponType === "melee") {
-      return this.getCurrentMeleeWeapon();
-    } else if (weaponType === "ranged") {
-      return this.getCurrentRangedWeapon();
-    }
-    return "dagger"; // fallback
-  }
-
-  /**
-   * Get current melee weapon based on level
-   * @returns {string} Current melee weapon
-   */
-  getCurrentMeleeWeapon() {
-    if (this.meleeLevel >= 11) {
-      return "lightsaber";
-    } else if (this.meleeLevel >= 6) {
-      return "katana";
-    } else {
-      return "dagger";
-    }
-  }
-
-  /**
-   * Get current ranged weapon based on level
-   * @returns {string} Current ranged weapon
-   */
-  getCurrentRangedWeapon() {
-    if (this.rangedLevel >= 11) {
-      return "crossbow";
-    } else if (this.rangedLevel >= 6) {
-      return "bow";
-    } else {
-      return "slingshot";
-    }
-  }
+            console.log("No alive enemies to test with");
+          }
+
+          return true;
+        }
+
+        /**
+         * Get the current specific weapon based on weapon type and level
+         * @param {string} weaponType - "melee" or "ranged"
+         * @returns {string} The specific weapon name
+         */
+        getCurrentWeapon(weaponType = this.weaponType) {
+          if (weaponType === "melee") {
+            return this.getCurrentMeleeWeapon();
+          } else if (weaponType === "ranged") {
+            return this.getCurrentRangedWeapon();
+          }
+          return "dagger"; // fallback
+        }
+
+        /**
+         * Get current melee weapon based on level
+         * @returns {string} Current melee weapon
+         */
+        getCurrentMeleeWeapon() {
+          if (this.meleeLevel >= 11) {
+            return "lightsaber";
+          } else if (this.meleeLevel >= 6) {
+            return "katana";
+          } else {
+            return "dagger";
+          }
+        }
+
+        /**
+         * Get current ranged weapon based on level
+         * @returns {string} Current ranged weapon
+         */
+        getCurrentRangedWeapon() {
+          if (this.rangedLevel >= 11) {
+            return "crossbow";
+          } else if (this.rangedLevel >= 6) {
+            return "bow";
+          } else {
+            return "slingshot";
+          }
+        }
 
   /**
    * NEW: Upgrade melee weapon level using weaponUpgradeManager
    */
   async upgradeMeleeWeapon() {
-    try {
-      const result = await weaponUpgradeManager.upgradeWeapon("melee");
-
-      if (result.success) {
-        const oldWeapon = this.getCurrentMeleeWeapon();
-        this.meleeLevel = result.newLevel;
-        const newWeapon = this.getCurrentMeleeWeapon();
-
-        console.log(
-          `Melee weapon upgraded to level ${this.meleeLevel}! ${oldWeapon} → ${newWeapon}`
-        );
-
-        // If currently using melee weapon, update sprite
-        if (this.weaponType === "melee") {
-          this.updateWeaponSprite();
-        }
-
-        return true;
-      } else {
-        console.log(`Cannot upgrade melee weapon: ${result.message}`);
-        return false;
-      }
-    } catch (error) {
-      console.error("Failed to upgrade melee weapon:", error);
-      return false;
-    }
-  }
+          try {
+            const result = await weaponUpgradeManager.upgradeWeapon("melee");
+
+            if (result.success) {
+              const oldWeapon = this.getCurrentMeleeWeapon();
+              this.meleeLevel = result.newLevel;
+              const newWeapon = this.getCurrentMeleeWeapon();
+
+              console.log(
+                `Melee weapon upgraded to level ${this.meleeLevel}! ${oldWeapon} → ${newWeapon}`
+              );
+
+              // If currently using melee weapon, update sprite
+              if (this.weaponType === "melee") {
+                this.updateWeaponSprite();
+              }
+
+              return true;
+            } else {
+              console.log(`Cannot upgrade melee weapon: ${result.message}`);
+              return false;
+            }
+          } catch (error) {
+            console.error("Failed to upgrade melee weapon:", error);
+            return false;
+          }
+        }
 
   /**
    * NEW: Upgrade ranged weapon level using weaponUpgradeManager
    */
   async upgradeRangedWeapon() {
-    try {
-      const result = await weaponUpgradeManager.upgradeWeapon("ranged");
-
-      if (result.success) {
-        const oldWeapon = this.getCurrentRangedWeapon();
-        this.rangedLevel = result.newLevel;
-        const newWeapon = this.getCurrentRangedWeapon();
-
-        console.log(
-          `Ranged weapon upgraded to level ${this.rangedLevel}! ${oldWeapon} → ${newWeapon}`
-        );
-
-        // If currently using ranged weapon, update sprite
-        if (this.weaponType === "ranged") {
-          this.updateWeaponSprite();
-        }
-
-        return true;
-      } else {
-        console.log(`Cannot upgrade ranged weapon: ${result.message}`);
-        return false;
-      }
-    } catch (error) {
-      console.error("Failed to upgrade ranged weapon:", error);
-      return false;
-    }
-  }
-
-  /**
-   * Update weapon sprite to current weapon without changing weapon type
-   */
-  updateWeaponSprite() {
-    const spritePath = this.getWeaponSpritePath();
-
-    // Set correct sheetCols for walk sprites (all walk sprites have 9 columns)
-    this.sheetCols = 9;
-
-    this.setSprite(spritePath);
-    this.resetToCurrentDirectionAnimation();
-
-    const currentWeapon = this.getCurrentWeapon();
-    // Only log essential weapon changes, not every sprite update
-    // console.log(
-    //   `Weapon sprite updated to ${currentWeapon} (${this.weaponType} level ${
-    //     this.weaponType === "melee" ? this.meleeLevel : this.rangedLevel
-    //   }) - ${this.sheetCols} columns`
-    // );
-  }
-
-  /**
-   * Get current weapon level for the specified weapon type
-   * @param {string} weaponType - "melee" or "ranged"
-   * @returns {number} Current weapon level
-   */
-  getWeaponLevel(weaponType = this.weaponType) {
-    return weaponType === "melee" ? this.meleeLevel : this.rangedLevel;
-  }
-
-  /**
-   * Get weapon status information for UI display
-   * @returns {Object} Weapon status including levels, current weapons, and upgrade availability
-   */
-  getWeaponStatus() {
-    return {
-      currentWeaponType: this.weaponType,
-      currentWeapon: this.getCurrentWeapon(),
-      meleeLevel: this.meleeLevel,
-      rangedLevel: this.rangedLevel,
-      currentMeleeWeapon: this.getCurrentMeleeWeapon(),
-      currentRangedWeapon: this.getCurrentRangedWeapon(),
-      maxLevel: this.maxWeaponLevel,
-      canUpgradeMelee: this.meleeLevel < this.maxWeaponLevel,
-      canUpgradeRanged: this.rangedLevel < this.maxWeaponLevel,
-      nextMeleeWeapon:
-        this.meleeLevel < this.maxWeaponLevel
-          ? this.getNextMeleeWeapon()
-          : null,
-      nextRangedWeapon:
-        this.rangedLevel < this.maxWeaponLevel
-          ? this.getNextRangedWeapon()
-          : null,
-    };
-  }
-
-  /**
-   * Get the next melee weapon that will be unlocked at the next tier
-   * @returns {string|null} Next melee weapon or null if at max level
-   */
-  getNextMeleeWeapon() {
-    if (this.meleeLevel >= this.maxWeaponLevel) return null;
-    if (this.meleeLevel < 6) return "katana";
-    if (this.meleeLevel < 11) return "lightsaber";
-    return null;
-  }
-
-  /**
-   * Get the next ranged weapon that will be unlocked at the next tier
-   * @returns {string|null} Next ranged weapon or null if at max level
-   */
-  getNextRangedWeapon() {
-    if (this.rangedLevel >= this.maxWeaponLevel) return null;
-    if (this.rangedLevel < 6) return "bow";
-    if (this.rangedLevel < 11) return "crossbow";
-    return null;
-  }
-
-  /**
-   * Switch to melee weapon and update sprite
-   */
-  switchToMeleeWeapon() {
-    this.setWeapon("melee");
-  }
-
-  /**
-   * Switch to ranged weapon and update sprite
-   */
-  switchToRangedWeapon() {
-    this.setWeapon("ranged");
-  }
-
-  /**
-   * NEW: Apply permanent upgrade to player
-   * @param {Object} upgrade - Upgrade data from database
-   * @param {string} upgrade.upgrade_type - Type of upgrade
-   * @param {number} upgrade.level - Level of the upgrade
-   */
-  applyUpgrade(upgrade) {
-    const { upgrade_type, level } = upgrade;
-
-    // Get upgrade values from constants
-    const PERMANENT_UPGRADES = {
-      health_max: { value: 15 },
-      stamina_max: { value: 20 },
-      movement_speed: { value: 0.1 },
-    };
-
-    const upgradeInfo = PERMANENT_UPGRADES[upgrade_type];
-    if (!upgradeInfo) {
-      console.warn(`Unknown permanent upgrade type: ${upgrade_type}`);
-      return;
-    }
-
-    const totalBonus = upgradeInfo.value * level;
-
-    switch (upgrade_type) {
-      case "health_max":
-        const oldMaxHealth = this.maxHealth;
-        this.maxHealth += totalBonus;
-        // Increase current health to maintain health percentage
-        const healthPercentage = this.health / oldMaxHealth;
-        this.health = Math.floor(this.maxHealth * healthPercentage);
-        console.log(
-          `Permanent health upgrade applied: +${totalBonus} (level ${level}). New max health: ${this.maxHealth}`
-        );
-        break;
-
-      case "stamina_max":
-        const oldMaxStamina = this.maxStamina;
-        this.maxStamina += totalBonus;
-        // Increase current stamina to maintain stamina percentage
-        const staminaPercentage = this.stamina / oldMaxStamina;
-        this.stamina = Math.floor(this.maxStamina * staminaPercentage);
-        console.log(
-          `Permanent stamina upgrade applied: +${totalBonus} (level ${level}). New max stamina: ${this.maxStamina}`
-        );
-        break;
-
-      case "movement_speed":
-        // Apply movement speed boost (multiplicative)
-        const speedMultiplier = 1 + upgradeInfo.value * level;
-        // Note: This would need to be applied to the movement logic in setVelocity()
-        console.log(
-          `Permanent movement speed upgrade applied: +${
-            upgradeInfo.value * level * 100
-          }% (level ${level})`
-        );
-        // TODO: Implement movement speed boost in setVelocity method
-        break;
-
-      default:
-        console.warn(`Unhandled permanent upgrade type: ${upgrade_type}`);
-    }
-  }
-}+          try {
+            const result = await weaponUpgradeManager.upgradeWeapon("ranged");
+
+            if (result.success) {
+              const oldWeapon = this.getCurrentRangedWeapon();
+              this.rangedLevel = result.newLevel;
+              const newWeapon = this.getCurrentRangedWeapon();
+
+              console.log(
+                `Ranged weapon upgraded to level ${this.rangedLevel}! ${oldWeapon} → ${newWeapon}`
+              );
+
+              // If currently using ranged weapon, update sprite
+              if (this.weaponType === "ranged") {
+                this.updateWeaponSprite();
+              }
+
+              return true;
+            } else {
+              console.log(`Cannot upgrade ranged weapon: ${result.message}`);
+              return false;
+            }
+          } catch (error) {
+            console.error("Failed to upgrade ranged weapon:", error);
+            return false;
+          }
+        }
+
+        /**
+         * Update weapon sprite to current weapon without changing weapon type
+         */
+        updateWeaponSprite() {
+          const spritePath = this.getWeaponSpritePath();
+
+          // Set correct sheetCols for walk sprites (all walk sprites have 9 columns)
+          this.sheetCols = 9;
+
+          this.setSprite(spritePath);
+          this.resetToCurrentDirectionAnimation();
+
+          const currentWeapon = this.getCurrentWeapon();
+          // Only log essential weapon changes, not every sprite update
+          // console.log(
+          //   `Weapon sprite updated to ${currentWeapon} (${this.weaponType} level ${
+          //     this.weaponType === "melee" ? this.meleeLevel : this.rangedLevel
+          //   }) - ${this.sheetCols} columns`
+          // );
+        }
+
+        /**
+         * Get current weapon level for the specified weapon type
+         * @param {string} weaponType - "melee" or "ranged"
+         * @returns {number} Current weapon level
+         */
+        getWeaponLevel(weaponType = this.weaponType) {
+          return weaponType === "melee" ? this.meleeLevel : this.rangedLevel;
+        }
+
+        /**
+         * Get weapon status information for UI display
+         * @returns {Object} Weapon status including levels, current weapons, and upgrade availability
+         */
+        getWeaponStatus() {
+          return {
+            currentWeaponType: this.weaponType,
+            currentWeapon: this.getCurrentWeapon(),
+            meleeLevel: this.meleeLevel,
+            rangedLevel: this.rangedLevel,
+            currentMeleeWeapon: this.getCurrentMeleeWeapon(),
+            currentRangedWeapon: this.getCurrentRangedWeapon(),
+            maxLevel: this.maxWeaponLevel,
+            canUpgradeMelee: this.meleeLevel < this.maxWeaponLevel,
+            canUpgradeRanged: this.rangedLevel < this.maxWeaponLevel,
+            nextMeleeWeapon:
+              this.meleeLevel < this.maxWeaponLevel
+                ? this.getNextMeleeWeapon()
+                : null,
+            nextRangedWeapon:
+              this.rangedLevel < this.maxWeaponLevel
+                ? this.getNextRangedWeapon()
+                : null,
+          };
+        }
+
+        /**
+         * Get the next melee weapon that will be unlocked at the next tier
+         * @returns {string|null} Next melee weapon or null if at max level
+         */
+        getNextMeleeWeapon() {
+          if (this.meleeLevel >= this.maxWeaponLevel) return null;
+          if (this.meleeLevel < 6) return "katana";
+          if (this.meleeLevel < 11) return "lightsaber";
+          return null;
+        }
+
+        /**
+         * Get the next ranged weapon that will be unlocked at the next tier
+         * @returns {string|null} Next ranged weapon or null if at max level
+         */
+        getNextRangedWeapon() {
+          if (this.rangedLevel >= this.maxWeaponLevel) return null;
+          if (this.rangedLevel < 6) return "bow";
+          if (this.rangedLevel < 11) return "crossbow";
+          return null;
+        }
+
+        /**
+         * Switch to melee weapon and update sprite
+         */
+        switchToMeleeWeapon() {
+          this.setWeapon("melee");
+        }
+
+        /**
+         * Switch to ranged weapon and update sprite
+         */
+        switchToRangedWeapon() {
+          this.setWeapon("ranged");
+        }
+
+        /**
+         * NEW: Apply permanent upgrade to player
+         * @param {Object} upgrade - Upgrade data from database
+         * @param {string} upgrade.upgrade_type - Type of upgrade
+         * @param {number} upgrade.level - Level of the upgrade
+         */
+        applyUpgrade(upgrade) {
+          const { upgrade_type, level } = upgrade;
+
+          // Get upgrade values from constants
+          const PERMANENT_UPGRADES = {
+            health_max: { value: 15 },
+            stamina_max: { value: 20 },
+            movement_speed: { value: 0.1 },
+          };
+
+          const upgradeInfo = PERMANENT_UPGRADES[upgrade_type];
+          if (!upgradeInfo) {
+            console.warn(`Unknown permanent upgrade type: ${upgrade_type}`);
+            return;
+          }
+
+          const totalBonus = upgradeInfo.value * level;
+
+          switch (upgrade_type) {
+            case "health_max":
+              const oldMaxHealth = this.maxHealth;
+              this.maxHealth += totalBonus;
+              // Increase current health to maintain health percentage
+              const healthPercentage = this.health / oldMaxHealth;
+              this.health = Math.floor(this.maxHealth * healthPercentage);
+              console.log(
+                `Permanent health upgrade applied: +${totalBonus} (level ${level}). New max health: ${this.maxHealth}`
+              );
+              break;
+
+            case "stamina_max":
+              const oldMaxStamina = this.maxStamina;
+              this.maxStamina += totalBonus;
+              // Increase current stamina to maintain stamina percentage
+              const staminaPercentage = this.stamina / oldMaxStamina;
+              this.stamina = Math.floor(this.maxStamina * staminaPercentage);
+              console.log(
+                `Permanent stamina upgrade applied: +${totalBonus} (level ${level}). New max stamina: ${this.maxStamina}`
+              );
+              break;
+
+            case "movement_speed":
+              // Apply movement speed boost (multiplicative)
+              const speedMultiplier = 1 + upgradeInfo.value * level;
+              // Note: This would need to be applied to the movement logic in setVelocity()
+              console.log(
+                `Permanent movement speed upgrade applied: +${upgradeInfo.value * level * 100
+                }% (level ${level})`
+              );
+              // TODO: Implement movement speed boost in setVelocity method
+              break;
+
+            default:
+              console.warn(`Unhandled permanent upgrade type: ${upgrade_type}`);
+          }
+        }
+      }