--- conflicted
+++ resolved
@@ -45,18 +45,14 @@
     // Player stats
     this.health = 100;
     this.maxHealth = 100;
-<<<<<<< HEAD
     this.stamina = 100;
     this.maxStamina = 100;
     this.gold = 0;
-=======
-    this.health = this.maxHealth;
     this.stamina = 100;
     this.maxStamina = 100;
     this.staminaRegenRate = 15;
     this.staminaRegenDelay = 1000;
     this.staminaRegenCooldown = 0;
->>>>>>> 6e642768
     this.isInvulnerable = false;
     this.invulnerabilityDuration = 1000; // 1 second of invulnerability after taking damage
     this.invulnerabilityTimer = 0;
@@ -76,6 +72,7 @@
   setCurrentRoom(room) {
     this.currentRoom = room;
 
+
     // Clear any active projectiles when changing rooms to prevent cross-room damage
     if (this.projectiles.length > 0) {
       console.log(`Clearing ${this.projectiles.length} active projectiles during room transition`);
@@ -102,6 +99,7 @@
 
   die() {
     console.log("Player died! Initiating game reset...");
+
 
     // Trigger complete game reset through the global game instance
     if (window.game && typeof window.game.resetGameAfterDeath === 'function') {
@@ -147,30 +145,22 @@
   resetToInitialState(startPosition) {
     console.log("=== PLAYER RESET TO INITIAL STATE ===");
 
+
     // Reset health and stats
     this.health = this.maxHealth;
     this.isInvulnerable = false;
     this.invulnerabilityTimer = 0;
 
-<<<<<<< HEAD
-=======
-    // Reset gold to zero
-    this.gold = 0;
-
->>>>>>> 6e642768
     // Reset position
     if (startPosition) {
       this.position = new Vec(startPosition.x, startPosition.y);
     }
-<<<<<<< HEAD
     // Reset player stats
     this.hp = 100;
     this.maxHp = 100;
     this.stamina = 100;
     this.maxStamina = 100;
     this.gold = 0;
-=======
->>>>>>> 6e642768
 
     // Reset movement and attack state
     this.velocity = new Vec(0, 0);
@@ -180,22 +170,27 @@
     this.hasCreatedProjectile = false;
     this.hasAppliedMeleeDamage = false;
 
+
     // Reset dash state
     this.dashTime = 0;
     this.dashCooldownTime = 0;
     this.dashDirection = new Vec(0, 0);
     this.isInvulnerable = false;
 
+
     // Clear all projectiles
     this.projectiles = [];
+
 
     // Reset weapon to default
     this.weaponType = "dagger";
     this.setWeapon("dagger");
 
+
     // Reset direction
     this.currentDirection = "down";
     this.previousDirection = "down";
+
 
     console.log("Player reset complete:");
     console.log(`  - Health: ${this.health}/${this.maxHealth}`);
@@ -203,6 +198,7 @@
     console.log(`  - Weapon: ${this.weaponType}`);
     console.log(`  - Projectiles cleared: ${this.projectiles.length === 0}`);
   }
+
 
   // Get current player state for debugging
   getPlayerState() {
@@ -225,8 +221,11 @@
       // Update sprite sheet based on weapon type
       const spritePath = type === "dagger"
         ? "./assets/sprites/dagger-sprite-sheet.png"
+      const spritePath = type === "dagger"
+        ? "./assets/sprites/dagger-sprite-sheet.png"
         : "./assets/sprites/slingshot-sprite-sheet.png";
       this.setSprite(spritePath, new Rect(0, 0, 64, 64));
+
 
       // Reset to idle animation in current direction
       const anim = playerMovement[this.currentDirection];
@@ -241,12 +240,15 @@
   raycastToWall(startPos, direction, maxDistance, stepSize = 4) {
     if (!this.currentRoom) return maxDistance;
 
+
     let currentDistance = 0;
     const normalizedDirection = direction.normalize();
+
 
     // Step through the ray in small increments
     while (currentDistance < maxDistance) {
       const currentPos = startPos.plus(normalizedDirection.times(currentDistance));
+
 
       // Create a small test object for collision detection
       const testObject = {
@@ -263,18 +265,22 @@
         }
       };
 
+
       // Check if this position collides with a wall
       if (this.currentRoom.checkWallCollision(testObject)) {
         console.log(`Wall detected at distance ${Math.round(currentDistance)} (direction: ${this.currentDirection})`);
         return currentDistance;
       }
 
+
       currentDistance += stepSize;
     }
+
 
     // No wall found within max distance
     return maxDistance;
   }
+
 
   // ENHANCED ATTACK: Melee attack with line-of-sight wall detection
   attack() {
@@ -323,6 +329,7 @@
 
         // WALL DETECTION: Check for walls and limit attack range
         const actualAttackRange = this.raycastToWall(playerCenter, attackDirection, baseAttackRange);
+
 
         if (actualAttackRange < baseAttackRange) {
           console.log(`Attack range limited by wall: ${baseAttackRange} → ${Math.round(actualAttackRange)}`);
@@ -365,6 +372,7 @@
           const enemies = this.currentRoom.objects.enemies.filter(enemy => enemy.state !== "dead");
           let enemiesHit = 0;
 
+
           enemies.forEach((enemy) => {
             // Get enemy hitbox in world coordinates
             const enemyHitbox = enemy.getHitboxBounds();
@@ -381,8 +389,10 @@
               const enemyCenterY = enemyHitbox.y + enemyHitbox.height / 2;
               const enemyCenter = new Vec(enemyCenterX, enemyCenterY);
 
+
               const distanceToEnemy = enemyCenter.minus(playerCenter).magnitude();
               const raycastToEnemy = this.raycastToWall(playerCenter, enemyCenter.minus(playerCenter), distanceToEnemy);
+
 
               // Only hit if there's clear line of sight to enemy
               if (raycastToEnemy >= distanceToEnemy - 5) { // 5px tolerance
@@ -395,6 +405,7 @@
             }
           });
 
+
           if (enemiesHit === 0) {
             console.log("Dagger attack missed all enemies");
           } else {
@@ -403,6 +414,7 @@
         } else {
           console.warn("No current room or enemies found for dagger attack");
         }
+
 
         this.hasAppliedMeleeDamage = true;
       }
@@ -446,6 +458,7 @@
       // Durante dash: intentar movimiento en X e Y por separado
       const dashVelocity = this.dashDirection.times(this.dashSpeed * deltaTime);
 
+
       // Try movement in X direction
       const newPositionX = this.position.plus(new Vec(dashVelocity.x, 0));
       const tempPlayerX = new Player(
@@ -533,6 +546,7 @@
           this.projectiles.push(projectile);
           this.hasCreatedProjectile = true; // Mark that we've created the projectile
 
+
           console.log(`Slingshot projectile created (direction: ${this.currentDirection}, damage: ${projectileDamage})`);
         }
 
@@ -570,14 +584,11 @@
         return projectile.isActive;
       });
 
-<<<<<<< HEAD
-=======
       if (this.staminaRegenCooldown > 0) {
         this.staminaRegenCooldown -= deltaTime;
       } else {
         this.stamina = Math.min(this.maxStamina, this.stamina + (this.staminaRegenRate * deltaTime / 1000));
       }
->>>>>>> 6e642768
       this.setVelocity();
 
       // Try movement in X direction
@@ -694,6 +705,7 @@
       const isLimited = actualAttackRange < baseAttackRange;
       const pulseIntensity = Math.sin(Date.now() * 0.01) * 0.3 + 0.7;
 
+
       if (isLimited) {
         // Red/orange for wall-limited attacks
         ctx.strokeStyle = `rgba(255, 165, 0, ${pulseIntensity})`;
@@ -703,6 +715,7 @@
         ctx.strokeStyle = `rgba(255, 0, 0, ${pulseIntensity})`;
         ctx.fillStyle = `rgba(255, 0, 0, ${pulseIntensity * 0.3})`;
       }
+
 
       ctx.lineWidth = 3;
       ctx.fillRect(
@@ -735,6 +748,7 @@
           }
         }
 
+
         // Solo dash si hay movimiento
         if (currentVelocity.magnitude() > 0) {
           this.dashDirection = currentVelocity.normalize();
@@ -767,6 +781,7 @@
       const move = playerMovement[key];
       if (move && move.axis) {
         this.velocity[move.axis] += move.direction;
+        this.velocity[move.axis] += move.direction;
       }
     }
     this.velocity = this.velocity.normalize().times(variables.playerSpeed);
@@ -778,19 +793,29 @@
     if (v.x !== 0 || v.y !== 0) {
       const newDirection =
         Math.abs(v.y) > Math.abs(v.x)
-          ? v.y > 0
-            ? "down"
-            : v.y < 0
+      Math.abs(v.y) > Math.abs(v.x)
+        ? v.y > 0
+          ? "down"
+          : v.y < 0
+            ? "up"
+            : this.currentDirection
               ? "up"
               : this.currentDirection
-          : v.x > 0
-            ? "right"
+        : v.x > 0
+          ? "right"
+          : v.x < 0
+            ? "left"
+            : this.currentDirection;
+            ?"right"
             : v.x < 0
-              ? "left"
-              : this.currentDirection;
+        ? "left"
+        : this.currentDirection;
 
       if (newDirection !== this.currentDirection) {
         this.currentDirection = newDirection;
+        const anim = playerMovement[this.currentDirection];
+        this.setAnimation(...anim.frames, anim.repeat, anim.duration);
+        this.frame = this.minFrame;
         const anim = playerMovement[this.currentDirection];
         this.setAnimation(...anim.frames, anim.repeat, anim.duration);
         this.frame = this.minFrame;
@@ -810,7 +835,10 @@
   getAttackStatus() {
     const roomEnemyCount = this.currentRoom && this.currentRoom.objects.enemies
       ? this.currentRoom.objects.enemies.filter(enemy => enemy.state !== "dead").length
+    const roomEnemyCount = this.currentRoom && this.currentRoom.objects.enemies
+      ? this.currentRoom.objects.enemies.filter(enemy => enemy.state !== "dead").length
       : 0;
+
 
     return {
       isAttacking: this.isAttacking,
@@ -826,8 +854,10 @@
   validateAttackSystem() {
     console.log("=== OPTIMIZED ATTACK SYSTEM VALIDATION ===");
 
+
     const status = this.getAttackStatus();
     console.log("Current Status:", status);
+
 
     // Check room and enemies
     if (!this.currentRoom) {
@@ -835,13 +865,16 @@
       return false;
     }
 
+
     if (!this.currentRoom.objects.enemies) {
       console.error("No enemies array in current room");
       return false;
     }
 
+
     const aliveEnemies = this.currentRoom.objects.enemies.filter(enemy => enemy.state !== "dead");
     console.log(`Enemies: ${aliveEnemies.length} alive, ${this.currentRoom.objects.enemies.length} total`);
+
 
     // Check attack constants with new line-of-sight system
     console.log("OPTIMIZED Dagger Config:", {
@@ -855,11 +888,14 @@
       ]
     });
 
+
     // Test raycast functionality
     if (this.currentRoom) {
       const playerCenter = new Vec(this.position.x + this.width / 2, this.position.y + this.height / 2);
+      const playerCenter = new Vec(this.position.x + this.width / 2, this.position.y + this.height / 2);
       const testDirection = new Vec(1, 0); // Test right direction
       const raycastResult = this.raycastToWall(playerCenter, testDirection, DAGGER_ATTACK_RANGE);
+
 
       console.log("Line-of-Sight Test:", {
         playerPosition: `(${Math.round(playerCenter.x)}, ${Math.round(playerCenter.y)})`,
@@ -870,9 +906,11 @@
       });
     }
 
+
     // Check weapon and cooldown
     console.log("Weapon:", this.weaponType);
     console.log("Cooldown:", playerAttack.cooldown + "ms");
+
 
     // Validate projectile wall collision system
     console.log("Projectile Wall Collision:", {
@@ -880,6 +918,7 @@
       roomReferenceSet: this.projectiles.every(p => p.currentRoom !== null),
       feature: "Projectiles stop when hitting walls"
     });
+
 
     // Performance optimizations info
     console.log("Performance Optimizations:", {
@@ -889,6 +928,7 @@
       noPerFrameUpdates: "Room state not updated every frame"
     });
 
+
     if (aliveEnemies.length > 0) {
       console.log("Optimized attack system ready for testing");
       console.log("NEW: Line-of-sight melee + optimized state updates");
@@ -897,6 +937,7 @@
       console.log("No alive enemies to test with");
     }
 
+
     return true;
   }
 }