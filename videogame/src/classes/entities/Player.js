--- conflicted
+++ resolved
@@ -429,7 +429,6 @@
 
       // Set correct sheetCols for walk sprites (all walk sprites have 9 columns)
       this.sheetCols = 9;
-<<<<<<< HEAD
 
       this.setSprite(spritePath);
 
@@ -449,27 +448,6 @@
     }
   }
 
-=======
-
-      this.setSprite(spritePath);
-
-      // Update walking animation frames based on weapon
-      this.updateWalkingFrames(type);
-
-      // Reset to current direction animation (walking or idle)
-      this.resetToCurrentDirectionAnimation();
-
-      console.log(
-        `Weapon switched to ${type} with sprite: ${spritePath} (${this.sheetCols} columns)`
-      );
-    } else {
-      console.warn(
-        `Invalid weapon type: ${type}. Valid types are 'melee' and 'ranged'`
-      );
-    }
-  }
-
->>>>>>> f777adbe
   /**
    * Get the sprite path for the current weapon
    * @returns {string} The sprite path
@@ -1269,8 +1247,6 @@
         }
         if (currentVelocity.magnitude() > 0) {
           dashDir = currentVelocity.normalize();
-<<<<<<< HEAD
-=======
         }
       }
 
@@ -1305,7 +1281,6 @@
         // Play dash sound effect
         if (window.game && window.game.audioManager) {
           window.game.audioManager.playPlayerDashSFX();
->>>>>>> f777adbe
         }
       }
 
