--- conflicted
+++ resolved
@@ -85,7 +85,6 @@
     if (this.onCloseCallback) {
       this.onCloseCallback();
     }
-<<<<<<< HEAD
   }
 
   /**
@@ -111,67 +110,6 @@
       case "Escape":
         this.close();
         break;
-=======
-    
-    /**
-     * Attempts to purchase the selected option
-     * @param {Player} player - The player making the purchase
-     */
-    purchaseSelected(player) {
-        const option = this.options[this.selectedIndex];
-        
-        // Check if player has enough gold
-        if (player.gold < option.cost) {
-            log.warn(`Purchase failed: Not enough gold. Need ${option.cost}, have ${player.gold}`);
-            return;
-        }
-        
-        // Check if upgrade limit reached
-        if (option.type === 'melee' || option.type === 'ranged') {
-            const currentUpgrades = this.runUpgrades[option.type];
-            if (currentUpgrades >= option.maxPurchases) {
-                log.warn(`Purchase failed: ${option.name} limit reached (${option.maxPurchases}/${option.maxPurchases})`);
-                return;
-            }
-        }
-        
-        // Check if health restoration is needed
-        if (option.type === 'health' && player.health >= player.maxHealth) {
-            log.warn('Purchase failed: Already at full health');
-            return;
-        }
-        
-        // Process purchase
-        player.gold -= option.cost;
-        option.purchased++;
-        
-        // Track gold spent in global game statistics
-        if (window.game && typeof window.game.trackGoldSpent === 'function') {
-            window.game.trackGoldSpent(option.cost);
-        }
-        
-        // Apply upgrade effects
-        switch(option.type) {
-            case 'melee':
-                this.runUpgrades.melee++;
-                player.meleeDamageBonus = (player.meleeDamageBonus || 0) + option.damageIncrease;
-                log.info(`Melee damage increased by +${option.damageIncrease}. Total bonus: +${player.meleeDamageBonus}`);
-                break;
-                
-            case 'ranged':
-                this.runUpgrades.ranged++;
-                player.rangedDamageBonus = (player.rangedDamageBonus || 0) + option.damageIncrease;
-                log.info(`Ranged damage increased by +${option.damageIncrease}. Total bonus: +${player.rangedDamageBonus}`);
-                break;
-                
-            case 'health':
-                player.health = player.maxHealth;
-                log.info(`Health restored to maximum (${player.maxHealth})`);
-                break;
-        }
-        
-        log.info(`Purchased: ${option.name} for ${option.cost} gold. Remaining gold: ${player.gold}`);
->>>>>>> af68445e
     }
   }
 
@@ -221,6 +159,11 @@
     // Process purchase
     player.gold -= option.cost;
     option.purchased++;
+
+    // Track gold spent in global game statistics
+    if (window.game && typeof window.game.trackGoldSpent === 'function') {
+      window.game.trackGoldSpent(option.cost);
+    }
 
     // Apply upgrade effects
     switch (option.type) {
