--- conflicted
+++ resolved
@@ -330,7 +330,6 @@
             (player.rangedDamageBonus || 0) + option.damageIncrease;
         }
         break;
-<<<<<<< HEAD
 
       case "health":
         upgradeLevelAfter = upgradeLevelBefore; // Health doesn't have levels
@@ -344,26 +343,11 @@
       `Purchased: ${option.name} for ${option.cost} gold. Remaining gold: ${player.gold}`
     );
 
-=======
-
-      case "health":
-        upgradeLevelAfter = upgradeLevelBefore; // Health doesn't have levels
-
-        player.health = player.maxHealth;
-        log.info(`Health restored to maximum (${player.maxHealth})`);
-        break;
-    }
-
-    log.info(
-      `Purchased: ${option.name} for ${option.cost} gold. Remaining gold: ${player.gold}`
-    );
-
     // Play store purchase sound effect
     if (window.game && window.game.audioManager) {
       window.game.audioManager.playStorePurchaseSFX();
     }
 
->>>>>>> f777adbe
     // Register purchase in backend (async, don't wait)
     if (option.type !== "health") {
       this.registerPurchaseInBackend(
