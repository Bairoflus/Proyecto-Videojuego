<<<<<<< HEAD
import { Enemy } from "./Enemy.js";
import { AnimatedObject } from "./AnimatedObject.js";
import { registerBossKill } from "../../utils/api.js";
import { enemyMappingService } from "../../utils/enemyMapping.js";

export class Boss extends Enemy {
    constructor(position, width, height, color, maxHp, attacks = [], enemyTypeName = "dragon") {
        super(position, width, height, color, 1, "boss", 0, 0, maxHp, enemyTypeName);
        this.attacks = attacks;
        this.phase = 1;
        this.nextAttackTime = 0;
    }

    updatePhase() {
        const ratio = this.health / this.maxHealth;
        if (ratio <= 0.33) this.phase = 3;
        else if (ratio <= 0.66) this.phase = 2;
        else this.phase = 1;
    }

    getAttackForCurrentPhase() {
        const available = this.attacks.filter(a => a.phase <= this.phase);
        return available.length
            ? available[Math.floor(Math.random() * available.length)]
            : null;
    }

    update(deltaTime) {
        super.update(deltaTime);
        this.updatePhase();

        if (Date.now() > this.nextAttackTime) {
            const attack = this.getAttackForCurrentPhase();
            if (attack) {
                attack.execute(this); // Execute the attack logic
                this.nextAttackTime = Date.now() + attack.cooldown;
            }
        }
    }

    /**
     * Override die method to register both enemy kill and boss kill
     */
    die() {
        this.state = "dead";
        console.log(`Boss ${this.type} died`);

        // Track kill in global game statistics
        if (window.game && typeof window.game.trackKill === 'function') {
            window.game.trackKill();
        }

        // Register enemy kill with backend (from parent class)
        this.registerKill().catch(error => {
            console.error('Failed to register enemy kill for boss:', error);
        });

        // Register specific boss kill
        this.registerBossKill().catch(error => {
            console.error('Failed to register boss kill:', error);
        });

        // EVENT-DRIVEN UPDATE: Update room state when boss dies
        if (this.currentRoom) {
            console.log("Updating room after boss death");

            // Update the room state in floor generator
            if (window.game && window.game.floorGenerator) {
                window.game.floorGenerator.updateRoomState(undefined, this.currentRoom);
                console.log("Room state updated due to boss death");
            }
        }
    }

    /**
     * Register boss kill with backend system
     * @returns {Promise<boolean>} Success status
     */
    async registerBossKill() {
        try {
            // Get required data from localStorage and game state
            const userId = localStorage.getItem('currentUserId');
            const runId = localStorage.getItem('currentRunId');

            // Validate required data exists
            if (!userId || !runId) {
                console.warn('Boss kill registration skipped: Missing required session data', {
                    userId: !!userId,
                    runId: !!runId
                });
                return false;
            }

            // Get current room ID from floor generator
            const roomId = window.game?.floorGenerator?.getCurrentRoomId();
            if (!roomId) {
                console.warn('Boss kill registration skipped: Could not determine current room ID');
                return false;
            }

            // Get enemy ID from mapping service (for boss we need the boss ID)
            const enemyId = enemyMappingService.getEnemyId(this.enemyTypeName);
            if (!enemyId) {
                console.warn(`Boss kill registration skipped: Could not map boss type "${this.enemyTypeName}" to ID`);
                return false;
            }

            // Prepare boss kill data
            const killData = {
                userId: parseInt(userId),
                enemyId: enemyId,
                roomId: roomId
            };

            console.log(`Registering boss kill:`, {
                bossType: this.enemyTypeName,
                enemyId: enemyId,
                roomId: roomId,
                userId: parseInt(userId)
            });

            // Call backend API to register boss kill
            const result = await registerBossKill(runId, killData);

            console.log('Boss kill registered successfully:', result);
            return true;

        } catch (error) {
            console.error('Failed to register boss kill:', error);
            // Don't throw error to prevent game disruption
            return false;
        }
    }

    draw(ctx) {
        AnimatedObject.prototype.draw.call(this, ctx);
    }

    drawUI(ctx) {
        if (!this.currentRoom || this.health <= 0) return;

        const barWidth = 300;
        const barHeight = 12;
        const x = (variables.canvasWidth - barWidth) / 2;
        const y = variables.canvasHeight - barHeight - 20; // 20px de margen inferior

        const pct = this.health / this.maxHealth;

        // Fondo semitransparente (rojo oscuro)
        ctx.fillStyle = "rgba(255, 0, 0, 0.5)";
        ctx.fillRect(x, y, barWidth, barHeight);

        // Vida actual (verde)
        ctx.fillStyle = "rgba(0, 255, 0, 0.8)";
        ctx.fillRect(x, y, barWidth * pct, barHeight);

        // Borde blanco
        ctx.strokeStyle = "white";
        ctx.lineWidth = 2;
        ctx.strokeRect(x, y, barWidth, barHeight);

        // Texto: nombre del boss (dinámico, en mayúsculas)
        ctx.fillStyle = "white";
        ctx.font = "16px Arial";
        ctx.textAlign = "center";
        ctx.textBaseline = "bottom";
        ctx.fillText(this.displayName, x + barWidth / 2, y - 6);
    }
}
=======
import { Enemy } from "./Enemy.js";
import { AnimatedObject } from "./AnimatedObject.js";
import { registerBossKill } from "../../utils/api.js";

export class Boss extends Enemy {
    constructor(position, width, height, color, maxHp, attacks = [], enemyTypeName = "dragon") {
        super(position, width, height, color, 1, "boss", 0, 0, maxHp, enemyTypeName);
        this.attacks = attacks;
        this.phase = 1;
        this.nextAttackTime = 0;
        this.fightStartTime = Date.now(); // Track fight duration for boss kill registration
    }

    updatePhase() {
        const ratio = this.health / this.maxHealth;
        if (ratio <= 0.33) this.phase = 3;
        else if (ratio <= 0.66) this.phase = 2;
        else this.phase = 1;
    }

    getAttackForCurrentPhase() {
        const available = this.attacks.filter(a => a.phase <= this.phase);
        return available.length
            ? available[Math.floor(Math.random() * available.length)]
            : null;
    }

    update(deltaTime) {
        super.update(deltaTime);
        this.updatePhase();

        if (Date.now() > this.nextAttackTime) {
            const attack = this.getAttackForCurrentPhase();
            if (attack) {
                attack.execute(this); // Execute the attack logic
                this.nextAttackTime = Date.now() + attack.cooldown;
            }
        }
    }

    /**
     * SIMPLIFIED: Override die method - let Enemy.js handle most logic
     */
    die() {
        // Let parent Enemy class handle the standard death logic
        super.die();
        
        // Only add boss-specific behavior here
        console.log(`🏆 Boss ${this.type} defeated!`);
        
        // Calculate fight duration for metrics
        const fightDuration = Math.round((Date.now() - this.fightStartTime) / 1000);
        console.log(`🕐 Boss fight duration: ${fightDuration} seconds`);
    }

    draw(ctx) {
        AnimatedObject.prototype.draw.call(this, ctx);
    }
}
>>>>>>> efbc830a
<|MERGE_RESOLUTION|>--- conflicted
+++ resolved
@@ -1,231 +1,90 @@
-<<<<<<< HEAD
-import { Enemy } from "./Enemy.js";
-import { AnimatedObject } from "./AnimatedObject.js";
-import { registerBossKill } from "../../utils/api.js";
-import { enemyMappingService } from "../../utils/enemyMapping.js";
-
-export class Boss extends Enemy {
-    constructor(position, width, height, color, maxHp, attacks = [], enemyTypeName = "dragon") {
-        super(position, width, height, color, 1, "boss", 0, 0, maxHp, enemyTypeName);
-        this.attacks = attacks;
-        this.phase = 1;
-        this.nextAttackTime = 0;
-    }
-
-    updatePhase() {
-        const ratio = this.health / this.maxHealth;
-        if (ratio <= 0.33) this.phase = 3;
-        else if (ratio <= 0.66) this.phase = 2;
-        else this.phase = 1;
-    }
-
-    getAttackForCurrentPhase() {
-        const available = this.attacks.filter(a => a.phase <= this.phase);
-        return available.length
-            ? available[Math.floor(Math.random() * available.length)]
-            : null;
-    }
-
-    update(deltaTime) {
-        super.update(deltaTime);
-        this.updatePhase();
-
-        if (Date.now() > this.nextAttackTime) {
-            const attack = this.getAttackForCurrentPhase();
-            if (attack) {
-                attack.execute(this); // Execute the attack logic
-                this.nextAttackTime = Date.now() + attack.cooldown;
-            }
-        }
-    }
-
-    /**
-     * Override die method to register both enemy kill and boss kill
-     */
-    die() {
-        this.state = "dead";
-        console.log(`Boss ${this.type} died`);
-
-        // Track kill in global game statistics
-        if (window.game && typeof window.game.trackKill === 'function') {
-            window.game.trackKill();
-        }
-
-        // Register enemy kill with backend (from parent class)
-        this.registerKill().catch(error => {
-            console.error('Failed to register enemy kill for boss:', error);
-        });
-
-        // Register specific boss kill
-        this.registerBossKill().catch(error => {
-            console.error('Failed to register boss kill:', error);
-        });
-
-        // EVENT-DRIVEN UPDATE: Update room state when boss dies
-        if (this.currentRoom) {
-            console.log("Updating room after boss death");
-
-            // Update the room state in floor generator
-            if (window.game && window.game.floorGenerator) {
-                window.game.floorGenerator.updateRoomState(undefined, this.currentRoom);
-                console.log("Room state updated due to boss death");
-            }
-        }
-    }
-
-    /**
-     * Register boss kill with backend system
-     * @returns {Promise<boolean>} Success status
-     */
-    async registerBossKill() {
-        try {
-            // Get required data from localStorage and game state
-            const userId = localStorage.getItem('currentUserId');
-            const runId = localStorage.getItem('currentRunId');
-
-            // Validate required data exists
-            if (!userId || !runId) {
-                console.warn('Boss kill registration skipped: Missing required session data', {
-                    userId: !!userId,
-                    runId: !!runId
-                });
-                return false;
-            }
-
-            // Get current room ID from floor generator
-            const roomId = window.game?.floorGenerator?.getCurrentRoomId();
-            if (!roomId) {
-                console.warn('Boss kill registration skipped: Could not determine current room ID');
-                return false;
-            }
-
-            // Get enemy ID from mapping service (for boss we need the boss ID)
-            const enemyId = enemyMappingService.getEnemyId(this.enemyTypeName);
-            if (!enemyId) {
-                console.warn(`Boss kill registration skipped: Could not map boss type "${this.enemyTypeName}" to ID`);
-                return false;
-            }
-
-            // Prepare boss kill data
-            const killData = {
-                userId: parseInt(userId),
-                enemyId: enemyId,
-                roomId: roomId
-            };
-
-            console.log(`Registering boss kill:`, {
-                bossType: this.enemyTypeName,
-                enemyId: enemyId,
-                roomId: roomId,
-                userId: parseInt(userId)
-            });
-
-            // Call backend API to register boss kill
-            const result = await registerBossKill(runId, killData);
-
-            console.log('Boss kill registered successfully:', result);
-            return true;
-
-        } catch (error) {
-            console.error('Failed to register boss kill:', error);
-            // Don't throw error to prevent game disruption
-            return false;
-        }
-    }
-
-    draw(ctx) {
-        AnimatedObject.prototype.draw.call(this, ctx);
-    }
-
-    drawUI(ctx) {
-        if (!this.currentRoom || this.health <= 0) return;
-
-        const barWidth = 300;
-        const barHeight = 12;
-        const x = (variables.canvasWidth - barWidth) / 2;
-        const y = variables.canvasHeight - barHeight - 20; // 20px de margen inferior
-
-        const pct = this.health / this.maxHealth;
-
-        // Fondo semitransparente (rojo oscuro)
-        ctx.fillStyle = "rgba(255, 0, 0, 0.5)";
-        ctx.fillRect(x, y, barWidth, barHeight);
-
-        // Vida actual (verde)
-        ctx.fillStyle = "rgba(0, 255, 0, 0.8)";
-        ctx.fillRect(x, y, barWidth * pct, barHeight);
-
-        // Borde blanco
-        ctx.strokeStyle = "white";
-        ctx.lineWidth = 2;
-        ctx.strokeRect(x, y, barWidth, barHeight);
-
-        // Texto: nombre del boss (dinámico, en mayúsculas)
-        ctx.fillStyle = "white";
-        ctx.font = "16px Arial";
-        ctx.textAlign = "center";
-        ctx.textBaseline = "bottom";
-        ctx.fillText(this.displayName, x + barWidth / 2, y - 6);
-    }
-}
-=======
-import { Enemy } from "./Enemy.js";
-import { AnimatedObject } from "./AnimatedObject.js";
-import { registerBossKill } from "../../utils/api.js";
-
-export class Boss extends Enemy {
-    constructor(position, width, height, color, maxHp, attacks = [], enemyTypeName = "dragon") {
-        super(position, width, height, color, 1, "boss", 0, 0, maxHp, enemyTypeName);
-        this.attacks = attacks;
-        this.phase = 1;
-        this.nextAttackTime = 0;
-        this.fightStartTime = Date.now(); // Track fight duration for boss kill registration
-    }
-
-    updatePhase() {
-        const ratio = this.health / this.maxHealth;
-        if (ratio <= 0.33) this.phase = 3;
-        else if (ratio <= 0.66) this.phase = 2;
-        else this.phase = 1;
-    }
-
-    getAttackForCurrentPhase() {
-        const available = this.attacks.filter(a => a.phase <= this.phase);
-        return available.length
-            ? available[Math.floor(Math.random() * available.length)]
-            : null;
-    }
-
-    update(deltaTime) {
-        super.update(deltaTime);
-        this.updatePhase();
-
-        if (Date.now() > this.nextAttackTime) {
-            const attack = this.getAttackForCurrentPhase();
-            if (attack) {
-                attack.execute(this); // Execute the attack logic
-                this.nextAttackTime = Date.now() + attack.cooldown;
-            }
-        }
-    }
-
-    /**
-     * SIMPLIFIED: Override die method - let Enemy.js handle most logic
-     */
-    die() {
-        // Let parent Enemy class handle the standard death logic
-        super.die();
-        
-        // Only add boss-specific behavior here
-        console.log(`🏆 Boss ${this.type} defeated!`);
-        
-        // Calculate fight duration for metrics
-        const fightDuration = Math.round((Date.now() - this.fightStartTime) / 1000);
-        console.log(`🕐 Boss fight duration: ${fightDuration} seconds`);
-    }
-
-    draw(ctx) {
-        AnimatedObject.prototype.draw.call(this, ctx);
-    }
-}
->>>>>>> efbc830a
+import { Enemy } from "./Enemy.js";
+import { AnimatedObject } from "./AnimatedObject.js";
+import { registerBossKill } from "../../utils/api.js";
+
+export class Boss extends Enemy {
+    constructor(position, width, height, color, maxHp, attacks = [], enemyTypeName = "dragon") {
+        super(position, width, height, color, 1, "boss", 0, 0, maxHp, enemyTypeName);
+        this.attacks = attacks;
+        this.phase = 1;
+        this.nextAttackTime = 0;
+        this.fightStartTime = Date.now(); // Track fight duration for boss kill registration
+    }
+
+    updatePhase() {
+        const ratio = this.health / this.maxHealth;
+        if (ratio <= 0.33) this.phase = 3;
+        else if (ratio <= 0.66) this.phase = 2;
+        else this.phase = 1;
+    }
+
+    getAttackForCurrentPhase() {
+        const available = this.attacks.filter(a => a.phase <= this.phase);
+        return available.length
+            ? available[Math.floor(Math.random() * available.length)]
+            : null;
+    }
+
+    update(deltaTime) {
+        super.update(deltaTime);
+        this.updatePhase();
+
+        if (Date.now() > this.nextAttackTime) {
+            const attack = this.getAttackForCurrentPhase();
+            if (attack) {
+                attack.execute(this); // Execute the attack logic
+                this.nextAttackTime = Date.now() + attack.cooldown;
+            }
+        }
+    }
+
+    /**
+     * SIMPLIFIED: Override die method - let Enemy.js handle most logic
+     */
+    die() {
+        // Let parent Enemy class handle the standard death logic
+        super.die();
+
+        // Only add boss-specific behavior here
+        console.log(`🏆 Boss ${this.type} defeated!`);
+
+        // Calculate fight duration for metrics
+        const fightDuration = Math.round((Date.now() - this.fightStartTime) / 1000);
+        console.log(`🕐 Boss fight duration: ${fightDuration} seconds`);
+    }
+
+    draw(ctx) {
+        AnimatedObject.prototype.draw.call(this, ctx);
+    }
+
+    drawUI(ctx) {
+        if (!this.currentRoom || this.health <= 0) return;
+
+        const barWidth = 300;
+        const barHeight = 12;
+        const x = (variables.canvasWidth - barWidth) / 2;
+        const y = variables.canvasHeight - barHeight - 20; // 20px de margen inferior
+
+        const pct = this.health / this.maxHealth;
+
+        // Fondo semitransparente (rojo oscuro)
+        ctx.fillStyle = "rgba(255, 0, 0, 0.5)";
+        ctx.fillRect(x, y, barWidth, barHeight);
+
+        // Vida actual (verde)
+        ctx.fillStyle = "rgba(0, 255, 0, 0.8)";
+        ctx.fillRect(x, y, barWidth * pct, barHeight);
+
+        // Borde blanco
+        ctx.strokeStyle = "white";
+        ctx.lineWidth = 2;
+        ctx.strokeRect(x, y, barWidth, barHeight);
+
+        // Texto: nombre del boss (dinámico, en mayúsculas)
+        ctx.fillStyle = "white";
+        ctx.font = "16px Arial";
+        ctx.textAlign = "center";
+        ctx.textBaseline = "bottom";
+        ctx.fillText(this.displayName, x + barWidth / 2, y - 6);
+    }
+}