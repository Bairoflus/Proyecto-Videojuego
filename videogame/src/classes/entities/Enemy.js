/**
 * Base enemy class
 * Provides common functionality for all enemy types including movement,
 * health management, collision detection, and basic AI behavior
 */
import { AnimatedObject } from "./AnimatedObject.js";
import { Vec } from "../../utils/Vec.js";
import { variables } from "../../config.js";
import { log } from "../../utils/Logger.js";
import { registerEnemyKill } from "../../utils/api.js";

export class Enemy extends AnimatedObject {
  constructor(
    position,
    width,
    height,
    color,
    sheetCols,
    type,
    movementSpeed,
    baseDamage,
    maxHealth,
    enemyTypeName = null // Add enemy type name for backend mapping
  ) {
    super(position, width, height, color, "enemy", sheetCols);

    // Core stats
    this.maxHealth = maxHealth;
    this.health = this.maxHealth;
    this.movementSpeed = movementSpeed;
    this.baseDamage = baseDamage;
    this.attackRange = 50;
    this.attackCooldown = 0;
    this.attackDuration = 500;

    // State
    this.state = "idle"; // idle, chasing, attacking, dead
    this.target = null;
    this.velocity = new Vec(0, 0);
    this.type = type;
    this.enemyTypeName = enemyTypeName || type; // Backend mapping name
    this.currentDirection = "down";
    this.isAttacking = false;

    // Reference to current room for collision detection
    this.currentRoom = null;
  }

  // Set the current room reference for collision detection
  setCurrentRoom(room) {
    this.currentRoom = room;
  }

  // Safe movement method that respects wall collisions
  moveToPosition(newPosition) {
    if (this.state === "dead" || !this.currentRoom) {
      return false;
    }

    const originalPosition = new Vec(this.position.x, this.position.y);
    let collisionDetected = false;

    // Try movement in X direction only
    const newPositionX = new Vec(newPosition.x, this.position.y);
    this.position = newPositionX;

    if (this.currentRoom.checkWallCollision(this)) {
      // Revert X movement if it collides
      this.position.x = originalPosition.x;
      collisionDetected = true;
    }

    // Try movement in Y direction only
    const newPositionY = new Vec(this.position.x, newPosition.y);
    this.position = newPositionY;

    if (this.currentRoom.checkWallCollision(this)) {
      // Revert Y movement if it collides
      this.position.y = originalPosition.y;
      collisionDetected = true;
    }

    // Return true if we moved at all
    return (
      this.position.x !== originalPosition.x ||
      this.position.y !== originalPosition.y
    );
  }

  takeDamage(amount) {
    if (this.state === "dead") return;

    this.health = Math.max(0, this.health - amount);
    log.verbose(`${this.type} health:`, this.health);

    if (this.health <= 0) {
      this.die();
    }
  }

  die() {
    this.state = "dead";
    log.debug(`${this.type} died`);
<<<<<<< HEAD

=======
    
>>>>>>> 7605d815
    // Play enemy death SFX
    if (window.game && window.game.audioManager) {
      window.game.audioManager.playEnemyDeathSFX();
    }
<<<<<<< HEAD

=======
    
>>>>>>> 7605d815
    // Track kill in global game statistics
    if (window.game && typeof window.game.trackKill === "function") {
      window.game.trackKill();
    }

    // Register enemy kill with backend (non-blocking)
    this.registerKill().catch((error) => {
      console.error("Failed to register enemy kill:", error);
    });

    // EVENT-DRIVEN UPDATE: Update room state when enemy dies
    if (this.currentRoom) {
      log.verbose("Updating room after enemy death");

      // Update the room state in floor generator
      if (window.game && window.game.floorGenerator) {
        window.game.floorGenerator.updateRoomState(undefined, this.currentRoom);
        log.verbose("Room state updated due to enemy death");
      }

      // FIX: Check if this was the last enemy in boss room to activate transition zone immediately
<<<<<<< HEAD
      const aliveEnemies = this.currentRoom.objects.enemies.filter(
        (e) => e.state !== "dead"
      );
      if (this.currentRoom.roomType === "boss" && aliveEnemies.length === 0) {
        console.log("BOSS DEFEATED! Transition zone activated immediately");

        // Mark room as immediately available for transition
        this.currentRoom.bossDefeated = true;
        console.log(`Boss room marked as defeated (bossDefeated = true)`);

        // Notify game that boss room is cleared
        if (window.game) {
          console.log(
            "Boss room cleared - player can now transition to next floor"
          );
          // Set a flag that boss was just defeated for immediate feedback
          window.game.bossJustDefeated = true;

          // FIX: Show permanent upgrade popup immediately when boss is defeated (ONLY ONCE)
          if (
            window.game.permanentUpgradePopup &&
            !window.game.bossUpgradeShown
          ) {
            console.log("Showing permanent upgrade popup after boss defeat");
            window.game.permanentUpgradePopup.show();
            window.game.gameState = "upgradeSelection";
            window.game.bossUpgradeShown = true; // Mark as shown to prevent multiple displays
=======
      // CRITICAL FIX: Account for the fact that this enemy just died but is still in the array
      const aliveEnemies = this.currentRoom.objects.enemies.filter(e => 
        e !== undefined && e !== null && e.state !== 'dead'
      );
      
      if (this.currentRoom.roomType === 'boss') {
        // ENHANCED: Check if this boss that just died was the last alive enemy
        // We need to check if there are any OTHER alive enemies besides this one
        const otherAliveEnemies = this.currentRoom.objects.enemies.filter(e => 
          e !== undefined && e !== null && e.state !== 'dead' && e !== this
        );
        
        console.log('BOSS DEATH CHECK:', {
          bossJustDied: this.type,
          otherAliveEnemies: otherAliveEnemies.length,
          totalEnemiesInRoom: this.currentRoom.objects.enemies.length,
          enemyTypes: this.currentRoom.objects.enemies.map(e => ({
            type: e.type || e.constructor.name,
            state: e.state,
            isThis: e === this
          }))
        });
        
        if (otherAliveEnemies.length === 0) {
          console.log('BOSS DEFEATED! This was the last alive enemy - Transition zone activated immediately');
          
          // Mark room as immediately available for transition
          this.currentRoom.bossDefeated = true;
          console.log(`Boss room marked as defeated (bossDefeated = true)`);
          
          // Notify game that boss room is cleared
          if (window.game) {
            console.log('Boss room cleared - player can now transition to next floor');
            // Set a flag that boss was just defeated for immediate feedback
            window.game.bossJustDefeated = true;
            
            // FIX: Show permanent upgrade popup immediately when boss is defeated (ONLY ONCE)
            if (window.game.permanentUpgradePopup && !window.game.bossUpgradeShown) {
              console.log('Showing permanent upgrade popup after boss defeat');
              window.game.permanentUpgradePopup.show();
              window.game.gameState = "upgradeSelection";
              window.game.bossUpgradeShown = true; // Mark as shown to prevent multiple displays
            }
>>>>>>> 7605d815
          }
        } else {
          console.log(`Boss died but ${otherAliveEnemies.length} other enemies still alive:`, 
            otherAliveEnemies.map(e => e.type || e.constructor.name)
          );
        }
      }
    }

    // TODO: Add death animation and effects
  }

  /**
   * Register enemy kill with backend system
   * @returns {Promise<boolean>} Success status
   */
  async registerKill() {
    try {
      // Get required data from localStorage and game state
      const userId = localStorage.getItem("currentUserId");
      const runId = localStorage.getItem("currentRunId");
      const testMode = localStorage.getItem("testMode") === "true";

      // Validate required data exists
      if (!userId || !runId) {
        if (testMode) {
          // Don't log anything in test mode to reduce console spam
          return false;
        } else {
          console.log(
            "Kill tracking: Requires active session (use gameSessionDebug.fix())"
          );
          return false;
        }
      }

      // Get current room ID and floor from floor generator
      const roomId = window.game?.floorGenerator?.getCurrentRoomId();
      const floor = window.game?.floorGenerator?.getCurrentFloor();

      if (!roomId) {
        console.warn(
          "Kill registration skipped: Could not determine current room ID"
        );
        return false;
      }

<<<<<<< HEAD
      // ✅ MAPEO INTELIGENTE V2 - CONSERVADOR
      let enemyType = "common"; // Por defecto para melee

=======
      // SMART MAPPING V2 - CONSERVATIVE
      let enemyType = 'common'; // Por defecto para melee
      
>>>>>>> 7605d815
      // RANGED ENEMIES → 'rare'
      if (
        this.enemyTypeName === "goblin_archer" ||
        this.enemyTypeName === "GoblinArcher" ||
        this.enemyTypeName === "mage_goblin" ||
        this.enemyTypeName === "MageGoblin" ||
        this.enemyTypeName === "great_bow_goblin" ||
        this.enemyTypeName === "GreatBowGoblin" ||
        this.enemyTypeName.toLowerCase().includes("archer") ||
        this.enemyTypeName.toLowerCase().includes("mage") ||
        this.enemyTypeName.toLowerCase().includes("bow") ||
        this.enemyTypeName.toLowerCase().includes("ranged")
      ) {
        enemyType = "rare";
      }

      // MELEE ENEMIES → 'common' (already default, but explicit for clarity)
      if (
        this.enemyTypeName === "goblin_dagger" ||
        this.enemyTypeName === "GoblinDagger" ||
        this.enemyTypeName === "sword_goblin" ||
        this.enemyTypeName === "SwordGoblin" ||
        this.enemyTypeName === "goblin" ||
        this.enemyTypeName.toLowerCase().includes("melee") ||
        this.enemyTypeName.toLowerCase().includes("dagger") ||
        this.enemyTypeName.toLowerCase().includes("sword")
      ) {
        enemyType = "common";
      }

      // Prepare kill data in the format the backend expects
      const killData = {
        userId: parseInt(userId),
        enemyType: enemyType, // Send 'common' or 'rare' instead of numeric ID
        roomId: roomId,
        floor: floor || 1,
      };

      console.log(`Registering enemy kill:`, {
        enemyTypeName: this.enemyTypeName,
        mappedTo: enemyType,
        roomId: roomId,
        floor: floor,
        userId: parseInt(userId),
      });

      // Call backend API to register kill
      const result = await registerEnemyKill(runId, killData);

      console.log("Enemy kill registered successfully:", result);
      return true;
    } catch (error) {
      console.error("Failed to register enemy kill:", error);
      // Don't throw error to prevent game disruption
      return false;
    }
  }

  moveTo(targetPosition) {
    if (this.state === "dead") return;

    const direction = targetPosition.minus(this.position);
    const distance = direction.magnitude();

    if (distance > this.attackRange) {
      this.state = "chasing";
      this.velocity = direction.normalize().times(this.movementSpeed);

      // Calculate new position and use safe movement
      const newPosition = this.position.plus(this.velocity);
      this.moveToPosition(newPosition);
    } else {
      this.state = "attacking";
      this.velocity = new Vec(0, 0);
    }
  }

  attack(target) {
    if (this.state === "dead" || this.attackCooldown > 0) return;

    // Calculate target hitbox center position
    const targetHitbox = target.getHitboxBounds();
    const targetCenter = new Vec(
      targetHitbox.x + targetHitbox.width / 2,
      targetHitbox.y + targetHitbox.height / 2
    );

    const distance = targetCenter.minus(this.position).magnitude();
    if (distance <= this.attackRange) {
      this.isAttacking = true;
      this.attackCooldown = this.attackDuration;
      target.takeDamage(this.baseDamage);
    }
  }

  update(deltaTime) {
    if (this.state === "dead") {
      // Even dead enemies need to update their projectiles
      this.updateProjectiles(deltaTime, null);
      return;
    }

    if (this.attackCooldown > 0) {
      this.attackCooldown -= deltaTime;
    }

    // Update projectiles if this enemy has them
    this.updateProjectiles(deltaTime, window.game?.player);

    this.updateAnimation();
    this.constrainToCanvas();
  }

  updateAnimation() {
    // To be implemented by specific enemy types
  }

  constrainToCanvas() {
    const w = variables.canvasWidth;
    const h = variables.canvasHeight;
    if (this.position.y < 0) this.position.y = 0;
    else if (this.position.y + this.height > h)
      this.position.y = h - this.height;
    if (this.position.x < 0) this.position.x = 0;
    else if (this.position.x + this.width > w) this.position.x = w - this.width;
  }

  draw(ctx) {
    super.draw(ctx);

    // Draw hitbox if enabled
    if (variables.showHitboxes) {
      const hitbox = this.getHitboxBounds();
      ctx.strokeStyle = "red";
      ctx.lineWidth = 2;
      ctx.strokeRect(hitbox.x, hitbox.y, hitbox.width, hitbox.height);
    }

    // Draw health bar
    const healthBarWidth = this.width;
    const healthBarHeight = 6;
    const healthBarY = this.position.y - healthBarHeight - 4;
    const healthBarX = this.position.x;
    const healthPercentage = this.health / this.maxHealth;

    ctx.fillStyle = "rgba(255, 0, 0, 0.5)";
    ctx.fillRect(healthBarX, healthBarY, healthBarWidth, healthBarHeight);

    // Draw current health (green)
    ctx.fillStyle = "rgba(0, 255, 0, 0.8)"; // Semi-transparent green
    ctx.fillRect(
      healthBarX,
      healthBarY,
      healthBarWidth * healthPercentage,
      healthBarHeight
    );

    // Draw border
    ctx.strokeStyle = "white";
    ctx.lineWidth = 1;
    ctx.strokeRect(healthBarX, healthBarY, healthBarWidth, healthBarHeight);

    // Draw projectiles if they exist
    if (this.projectiles) {
      this.projectiles.forEach((projectile) => {
        if (projectile.isActive) {
          // Draw projectile as a simple circle
          ctx.fillStyle = "red";
          ctx.beginPath();
          ctx.arc(
            projectile.position.x,
            projectile.position.y,
            projectile.radius,
            0,
            2 * Math.PI
          );
          ctx.fill();

          // Add a white border
          ctx.strokeStyle = "white";
          ctx.lineWidth = 1;
          ctx.stroke();
        }
      });
    }
  }

  /**
   * Initialize projectile system for ranged enemies
   */
  initializeProjectiles() {
    if (!this.projectiles) {
      this.projectiles = [];
      this.projectileSpeed = this.projectileSpeed || 300;
    }
  }

  /**
   * Fire a projectile towards the target
   * @param {Player} target - The target to fire at
   */
  fireProjectile(target) {
    if (this.state === "dead" || !target) return;

    // Initialize projectiles array if not exists
    this.initializeProjectiles();

    // Calculate target hitbox center position
    const targetHitbox = target.getHitboxBounds();
    const targetCenter = new Vec(
      targetHitbox.x + targetHitbox.width / 2,
      targetHitbox.y + targetHitbox.height / 2
    );

    // Calculate projectile starting position (center of enemy)
    const startPosition = new Vec(
      this.position.x + this.width / 2,
      this.position.y + this.height / 2
    );

    // Calculate direction vector
    const direction = targetCenter.minus(startPosition).normalize();

    // Create projectile object
    const projectile = {
      position: new Vec(startPosition.x, startPosition.y),
      velocity: direction.times(this.projectileSpeed),
      damage: this.baseDamage,
      radius: 5,
      isActive: true,
      lifetime: 5000, // 5 seconds max lifetime
      timeAlive: 0,
    };

    this.projectiles.push(projectile);
    console.log(`${this.type} fired projectile towards player`);
  }

  /**
   * Update all projectiles - handles movement, collision, and cleanup
   * @param {number} deltaTime - Time since last update
   * @param {Player} player - Player object for collision detection
   */
  updateProjectiles(deltaTime, player) {
    if (!this.projectiles) return;

    for (let i = this.projectiles.length - 1; i >= 0; i--) {
      const projectile = this.projectiles[i];

      if (!projectile.isActive) {
        this.projectiles.splice(i, 1);
        continue;
      }

      // Update position
      projectile.position = projectile.position.plus(
        projectile.velocity.times(deltaTime / 1000)
      );

      // Update lifetime
      projectile.timeAlive += deltaTime;
      if (projectile.timeAlive >= projectile.lifetime) {
        projectile.isActive = false;
        continue;
      }

      // Check bounds
      if (
        projectile.position.x < 0 ||
        projectile.position.x > variables.canvasWidth ||
        projectile.position.y < 0 ||
        projectile.position.y > variables.canvasHeight
      ) {
        projectile.isActive = false;
        continue;
      }

      // Check wall collision
      if (this.currentRoom) {
        const tempProjectile = {
          position: projectile.position,
          width: projectile.radius * 2,
          height: projectile.radius * 2,
          getHitboxBounds: () => ({
            x: projectile.position.x - projectile.radius,
            y: projectile.position.y - projectile.radius,
            width: projectile.radius * 2,
            height: projectile.radius * 2,
          }),
        };

        if (this.currentRoom.checkWallCollision(tempProjectile)) {
          projectile.isActive = false;
          continue;
        }
      }

      // Check player collision
      if (player && player.health > 0) {
        const playerHitbox = player.getHitboxBounds();
        const projectileHitbox = {
          x: projectile.position.x - projectile.radius,
          y: projectile.position.y - projectile.radius,
          width: projectile.radius * 2,
          height: projectile.radius * 2,
        };

        if (
          this.checkProjectilePlayerCollision(projectileHitbox, playerHitbox)
        ) {
          // Hit player
          player.takeDamage(projectile.damage);
          projectile.isActive = false;
          console.log(
            `${this.type} projectile hit player for ${projectile.damage} damage`
          );
        }
      }
    }

    // Clean up inactive projectiles
    this.projectiles = this.projectiles.filter((p) => p.isActive);
  }

  /**
   * Check collision between projectile and player
   * @param {Object} projectileHitbox - Projectile hitbox bounds
   * @param {Object} playerHitbox - Player hitbox bounds
   * @returns {boolean} True if collision detected
   */
  checkProjectilePlayerCollision(projectileHitbox, playerHitbox) {
    return (
      projectileHitbox.x < playerHitbox.x + playerHitbox.width &&
      projectileHitbox.x + projectileHitbox.width > playerHitbox.x &&
      projectileHitbox.y < playerHitbox.y + playerHitbox.height &&
      projectileHitbox.y + projectileHitbox.height > playerHitbox.y
    );
  }
}<|MERGE_RESOLUTION|>--- conflicted
+++ resolved
@@ -101,20 +101,12 @@
   die() {
     this.state = "dead";
     log.debug(`${this.type} died`);
-<<<<<<< HEAD
-
-=======
-    
->>>>>>> 7605d815
+
     // Play enemy death SFX
     if (window.game && window.game.audioManager) {
       window.game.audioManager.playEnemyDeathSFX();
     }
-<<<<<<< HEAD
-
-=======
-    
->>>>>>> 7605d815
+
     // Track kill in global game statistics
     if (window.game && typeof window.game.trackKill === "function") {
       window.game.trackKill();
@@ -136,47 +128,18 @@
       }
 
       // FIX: Check if this was the last enemy in boss room to activate transition zone immediately
-<<<<<<< HEAD
-      const aliveEnemies = this.currentRoom.objects.enemies.filter(
-        (e) => e.state !== "dead"
-      );
-      if (this.currentRoom.roomType === "boss" && aliveEnemies.length === 0) {
-        console.log("BOSS DEFEATED! Transition zone activated immediately");
-
-        // Mark room as immediately available for transition
-        this.currentRoom.bossDefeated = true;
-        console.log(`Boss room marked as defeated (bossDefeated = true)`);
-
-        // Notify game that boss room is cleared
-        if (window.game) {
-          console.log(
-            "Boss room cleared - player can now transition to next floor"
-          );
-          // Set a flag that boss was just defeated for immediate feedback
-          window.game.bossJustDefeated = true;
-
-          // FIX: Show permanent upgrade popup immediately when boss is defeated (ONLY ONCE)
-          if (
-            window.game.permanentUpgradePopup &&
-            !window.game.bossUpgradeShown
-          ) {
-            console.log("Showing permanent upgrade popup after boss defeat");
-            window.game.permanentUpgradePopup.show();
-            window.game.gameState = "upgradeSelection";
-            window.game.bossUpgradeShown = true; // Mark as shown to prevent multiple displays
-=======
       // CRITICAL FIX: Account for the fact that this enemy just died but is still in the array
-      const aliveEnemies = this.currentRoom.objects.enemies.filter(e => 
+      const aliveEnemies = this.currentRoom.objects.enemies.filter(e =>
         e !== undefined && e !== null && e.state !== 'dead'
       );
-      
+
       if (this.currentRoom.roomType === 'boss') {
         // ENHANCED: Check if this boss that just died was the last alive enemy
         // We need to check if there are any OTHER alive enemies besides this one
-        const otherAliveEnemies = this.currentRoom.objects.enemies.filter(e => 
+        const otherAliveEnemies = this.currentRoom.objects.enemies.filter(e =>
           e !== undefined && e !== null && e.state !== 'dead' && e !== this
         );
-        
+
         console.log('BOSS DEATH CHECK:', {
           bossJustDied: this.type,
           otherAliveEnemies: otherAliveEnemies.length,
@@ -187,20 +150,20 @@
             isThis: e === this
           }))
         });
-        
+
         if (otherAliveEnemies.length === 0) {
           console.log('BOSS DEFEATED! This was the last alive enemy - Transition zone activated immediately');
-          
+
           // Mark room as immediately available for transition
           this.currentRoom.bossDefeated = true;
           console.log(`Boss room marked as defeated (bossDefeated = true)`);
-          
+
           // Notify game that boss room is cleared
           if (window.game) {
             console.log('Boss room cleared - player can now transition to next floor');
             // Set a flag that boss was just defeated for immediate feedback
             window.game.bossJustDefeated = true;
-            
+
             // FIX: Show permanent upgrade popup immediately when boss is defeated (ONLY ONCE)
             if (window.game.permanentUpgradePopup && !window.game.bossUpgradeShown) {
               console.log('Showing permanent upgrade popup after boss defeat');
@@ -208,10 +171,9 @@
               window.game.gameState = "upgradeSelection";
               window.game.bossUpgradeShown = true; // Mark as shown to prevent multiple displays
             }
->>>>>>> 7605d815
           }
         } else {
-          console.log(`Boss died but ${otherAliveEnemies.length} other enemies still alive:`, 
+          console.log(`Boss died but ${otherAliveEnemies.length} other enemies still alive:`,
             otherAliveEnemies.map(e => e.type || e.constructor.name)
           );
         }
@@ -256,15 +218,9 @@
         return false;
       }
 
-<<<<<<< HEAD
-      // ✅ MAPEO INTELIGENTE V2 - CONSERVADOR
-      let enemyType = "common"; // Por defecto para melee
-
-=======
       // SMART MAPPING V2 - CONSERVATIVE
       let enemyType = 'common'; // Por defecto para melee
-      
->>>>>>> 7605d815
+
       // RANGED ENEMIES → 'rare'
       if (
         this.enemyTypeName === "goblin_archer" ||
