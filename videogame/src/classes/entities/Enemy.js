/**
 * Base enemy class
 * Provides common functionality for all enemy types including movement,
 * health management, collision detection, and basic AI behavior
 */
import { AnimatedObject } from "./AnimatedObject.js";
import { Vec } from "../../utils/Vec.js";
import { variables } from "../../config.js";
import { log } from "../../utils/Logger.js";
import { registerEnemyKill } from "../../utils/api.js";
import { enemyMappingService } from "../../utils/enemyMapping.js";

export class Enemy extends AnimatedObject {
  constructor(
    position,
    width,
    height,
    color,
    sheetCols,
    type,
    movementSpeed,
    baseDamage,
    maxHealth,
    range = 50,
    projectileRange = 200,
    enemyTypeName = null // Add enemy type name for backend mapping
  ) {
    super(position, width, height, color, "enemy", sheetCols);

    // Core stats
    this.maxHealth = maxHealth;
    this.health = this.maxHealth;
    this.movementSpeed = movementSpeed;
    this.baseDamage = baseDamage;
    this.attackRange = range; // Use the new range parameter
    this.attackCooldown = 0;
    this.attackDuration = 500;

    // Ranged combat properties
    this.range = range; // Distance to begin attacking
    this.projectileRange = projectileRange; // How far projectiles can travel

    // State
    this.state = "idle"; // idle, chasing, attacking, dead
    this.target = null;
    this.velocity = new Vec(0, 0);
    this.type = type;
    this.enemyTypeName = enemyTypeName || type; // Backend mapping name
    this.currentDirection = "down";
    this.isAttacking = false;

    // Reference to current room for collision detection
    this.currentRoom = null;
  }

  // Set the current room reference for collision detection
  setCurrentRoom(room) {
    this.currentRoom = room;
  }

  // Safe movement method that respects wall and enemy collisions
  moveToPosition(newPosition) {
    if (this.state === "dead" || !this.currentRoom) {
      return false;
    }

    const originalPosition = new Vec(this.position.x, this.position.y);
    let collisionDetected = false;

    // Try movement in X direction only
    const newPositionX = new Vec(newPosition.x, this.position.y);
    this.position = newPositionX;

    if (
      this.currentRoom.checkWallCollision(this) ||
      this.checkEnemyCollision()
    ) {
      // Revert X movement if it collides with walls or other enemies
      this.position.x = originalPosition.x;
      collisionDetected = true;
    }

    // Try movement in Y direction only
    const newPositionY = new Vec(this.position.x, newPosition.y);
    this.position = newPositionY;

    if (
      this.currentRoom.checkWallCollision(this) ||
      this.checkEnemyCollision()
    ) {
      // Revert Y movement if it collides with walls or other enemies
      this.position.y = originalPosition.y;
      collisionDetected = true;
    }

    // Return true if we moved at all
    return (
      this.position.x !== originalPosition.x ||
      this.position.y !== originalPosition.y
    );
  }

  // Check collision with other enemies
  checkEnemyCollision() {
    if (!this.currentRoom || !this.currentRoom.objects.enemies) {
      return false;
    }

    const thisHitbox = this.getHitboxBounds();

    // Check collision with all other alive enemies
    for (const otherEnemy of this.currentRoom.objects.enemies) {
      // Skip self and dead enemies
      if (otherEnemy === this || otherEnemy.state === "dead") {
        continue;
      }

      const otherHitbox = otherEnemy.getHitboxBounds();

      // Check rectangle collision between hitboxes
      if (this.checkRectangleCollision(thisHitbox, otherHitbox)) {
        return true;
      }
    }

    return false;
  }

  // Helper method for rectangle collision detection
  checkRectangleCollision(rect1, rect2) {
    return (
      rect1.x < rect2.x + rect2.width &&
      rect1.x + rect1.width > rect2.x &&
      rect1.y < rect2.y + rect2.height &&
      rect1.y + rect1.height > rect2.y
    );
  }

  takeDamage(amount) {
    if (this.state === "dead") return;

    this.health = Math.max(0, this.health - amount);
    log.verbose(`${this.type} health:`, this.health);

    if (this.health <= 0) {
      this.die();
    }
  }

  die() {
    this.state = "dead";
    log.debug(`${this.type} died`);

    // Track kill in global game statistics
    if (window.game && typeof window.game.trackKill === "function") {
      window.game.trackKill();
    }

    // Register enemy kill with backend (non-blocking)
    this.registerKill().catch((error) => {
      console.error("Failed to register enemy kill:", error);
    });

    // EVENT-DRIVEN UPDATE: Update room state when enemy dies
    if (this.currentRoom) {
      log.verbose("Updating room after enemy death");

      // Update the room state in floor generator
      if (window.game && window.game.floorGenerator) {
        window.game.floorGenerator.updateRoomState(undefined, this.currentRoom);
        log.verbose("Room state updated due to enemy death");
      }

      // FIX: Check if this was the last enemy in boss room to activate transition zone immediately
      const aliveEnemies = this.currentRoom.objects.enemies.filter(e => e.state !== 'dead');
      if (this.currentRoom.roomType === 'boss' && aliveEnemies.length === 0) {
        console.log('🏆 BOSS DEFEATED! Transition zone activated immediately');
        
        // Mark room as immediately available for transition
        this.currentRoom.bossDefeated = true;
        console.log(`✅ Boss room marked as defeated (bossDefeated = true)`);
        
        // Notify game that boss room is cleared
        if (window.game) {
          console.log('Boss room cleared - player can now transition to next floor');
          // Set a flag that boss was just defeated for immediate feedback
          window.game.bossJustDefeated = true;
          
          // FIX: Show permanent upgrade popup immediately when boss is defeated (ONLY ONCE)
          if (window.game.permanentUpgradePopup && !window.game.bossUpgradeShown) {
            console.log('Showing permanent upgrade popup after boss defeat');
            window.game.permanentUpgradePopup.show();
            window.game.gameState = "upgradeSelection";
            window.game.bossUpgradeShown = true; // Mark as shown to prevent multiple displays
          }
        }
      }
    }

    // TODO: Add death animation and effects
  }

  /**
   * Register enemy kill with backend system
   * @returns {Promise<boolean>} Success status
   */
  async registerKill() {
    try {
      // Get required data from localStorage and game state
      const userId = localStorage.getItem("currentUserId");
      const runId = localStorage.getItem("currentRunId");
      const testMode = localStorage.getItem("testMode") === "true";

      // Validate required data exists
      if (!userId || !runId) {
        if (testMode) {
          // Don't log anything in test mode to reduce console spam
          return false;
        } else {
<<<<<<< HEAD
          console.log(
            "💀 Kill tracking: Requires active session (use gameSessionDebug.fix())"
          );
=======
          console.log('Kill tracking: Requires active session (use gameSessionDebug.fix())');
>>>>>>> 1884bba2
          return false;
        }
      }

      // Get current room ID and floor from floor generator
      const roomId = window.game?.floorGenerator?.getCurrentRoomId();
      const floor = window.game?.floorGenerator?.getCurrentFloor();
      
      if (!roomId) {
        console.warn(
          "Kill registration skipped: Could not determine current room ID"
        );
        return false;
      }

<<<<<<< HEAD
      // Get enemy ID from mapping service
      const enemyId = enemyMappingService.getEnemyId(this.enemyTypeName);
      if (!enemyId) {
        console.warn(
          `Kill registration skipped: Could not map enemy type "${this.enemyTypeName}" to ID`
        );
        return false;
=======
      // Map enemy types to backend format ('common' or 'rare')
      let enemyType = 'common'; // Default to common
      
      // Map specific enemy types to backend categories
      if (this.enemyTypeName === 'goblin_archer' || 
          this.enemyTypeName === 'GoblinArcher' ||
          this.enemyTypeName.toLowerCase().includes('archer') ||
          this.enemyTypeName.toLowerCase().includes('ranged')) {
        enemyType = 'rare';
      } else if (this.enemyTypeName === 'goblin_dagger' || 
                 this.enemyTypeName === 'GoblinDagger' ||
                 this.enemyTypeName === 'goblin' ||
                 this.enemyTypeName.toLowerCase().includes('melee') ||
                 this.enemyTypeName.toLowerCase().includes('dagger')) {
        enemyType = 'common';
>>>>>>> 1884bba2
      }

      // Prepare kill data in the format the backend expects
      const killData = {
        userId: parseInt(userId),
<<<<<<< HEAD
        enemyId: enemyId,
        roomId: roomId,
=======
        enemyType: enemyType, // Send 'common' or 'rare' instead of numeric ID
        roomId: roomId,
        floor: floor || 1
>>>>>>> 1884bba2
      };

      console.log(`Registering enemy kill:`, {
        enemyTypeName: this.enemyTypeName,
        mappedTo: enemyType,
        roomId: roomId,
<<<<<<< HEAD
        userId: parseInt(userId),
=======
        floor: floor,
        userId: parseInt(userId)
>>>>>>> 1884bba2
      });

      // Call backend API to register kill
      const result = await registerEnemyKill(runId, killData);

      console.log("Enemy kill registered successfully:", result);
      return true;
    } catch (error) {
      console.error("Failed to register enemy kill:", error);
      // Don't throw error to prevent game disruption
      return false;
    }
  }

  moveTo(targetPosition) {
    if (this.state === "dead") return;

    // Calculate direction from enemy's hitbox center to target position
    const enemyHitbox = this.getHitboxBounds();
    const enemyCenter = new Vec(
      enemyHitbox.x + enemyHitbox.width / 2,
      enemyHitbox.y + enemyHitbox.height / 2
    );

    const direction = targetPosition.minus(enemyCenter);
    const distance = direction.magnitude();

    if (distance > this.attackRange) {
      this.state = "chasing";
      this.velocity = direction.normalize().times(this.movementSpeed);

      // Calculate new position and use safe movement
      const newPosition = this.position.plus(this.velocity);
      this.moveToPosition(newPosition);
    } else {
      this.state = "attacking";
      this.velocity = new Vec(0, 0);
    }
  }

  attack(target) {
    if (this.state === "dead" || this.attackCooldown > 0) return;

    // Calculate target hitbox center position
    const targetHitbox = target.getHitboxBounds();
    const targetCenter = new Vec(
      targetHitbox.x + targetHitbox.width / 2,
      targetHitbox.y + targetHitbox.height / 2
    );

    // Calculate distance from enemy's hitbox center to target center
    const enemyHitbox = this.getHitboxBounds();
    const enemyCenter = new Vec(
      enemyHitbox.x + enemyHitbox.width / 2,
      enemyHitbox.y + enemyHitbox.height / 2
    );

    const distance = targetCenter.minus(enemyCenter).magnitude();
    if (distance <= this.attackRange) {
      this.isAttacking = true;
      this.attackCooldown = this.attackDuration;
      target.takeDamage(this.baseDamage);
    }
  }

  update(deltaTime) {
    if (this.state === "dead") {
      // Even dead enemies need to update their projectiles
      this.updateProjectiles(deltaTime, null);
      return;
    }

    if (this.attackCooldown > 0) {
      this.attackCooldown -= deltaTime;
    }

<<<<<<< HEAD
    // Only call updateFrame for animation progression
    // updateAnimation should be called only when state/direction changes, not every frame
    this.updateFrame(deltaTime);
=======
    // Update projectiles if this enemy has them
    this.updateProjectiles(deltaTime, window.game?.player);

    this.updateAnimation();
>>>>>>> 1884bba2
    this.constrainToCanvas();
  }

  updateAnimation() {
    // To be implemented by specific enemy types
  }

  constrainToCanvas() {
    const w = variables.canvasWidth;
    const h = variables.canvasHeight;
    if (this.position.y < 0) this.position.y = 0;
    else if (this.position.y + this.height > h)
      this.position.y = h - this.height;
    if (this.position.x < 0) this.position.x = 0;
    else if (this.position.x + this.width > w) this.position.x = w - this.width;
  }

  draw(ctx) {
    super.draw(ctx);

    // Draw hitbox if enabled
    if (variables.showHitboxes) {
      const hitbox = this.getHitboxBounds();
      ctx.strokeStyle = "red";
      ctx.lineWidth = 2;
      ctx.strokeRect(hitbox.x, hitbox.y, hitbox.width, hitbox.height);
    }

    // Draw health bar
    const healthBarWidth = this.width;
    const healthBarHeight = 6;
    const healthBarY = this.position.y - healthBarHeight - 4;
    const healthBarX = this.position.x;
    const healthPercentage = this.health / this.maxHealth;

    ctx.fillStyle = "rgba(255, 0, 0, 0.5)";
    ctx.fillRect(healthBarX, healthBarY, healthBarWidth, healthBarHeight);

    // Draw current health (green)
    ctx.fillStyle = "rgba(0, 255, 0, 0.8)"; // Semi-transparent green
    ctx.fillRect(
      healthBarX,
      healthBarY,
      healthBarWidth * healthPercentage,
      healthBarHeight
    );

    // Draw border
    ctx.strokeStyle = "white";
    ctx.lineWidth = 1;
    ctx.strokeRect(healthBarX, healthBarY, healthBarWidth, healthBarHeight);
    
    // Draw projectiles if they exist
    if (this.projectiles) {
      this.projectiles.forEach(projectile => {
        if (projectile.isActive) {
          // Draw projectile as a simple circle
          ctx.fillStyle = "red";
          ctx.beginPath();
          ctx.arc(projectile.position.x, projectile.position.y, projectile.radius, 0, 2 * Math.PI);
          ctx.fill();
          
          // Add a white border
          ctx.strokeStyle = "white";
          ctx.lineWidth = 1;
          ctx.stroke();
        }
      });
    }
  }

  /**
   * Initialize projectile system for ranged enemies
   */
  initializeProjectiles() {
    if (!this.projectiles) {
      this.projectiles = [];
      this.projectileSpeed = this.projectileSpeed || 300;
    }
  }

  /**
   * Fire a projectile towards the target
   * @param {Player} target - The target to fire at
   */
  fireProjectile(target) {
    if (this.state === "dead" || !target) return;

    // Initialize projectiles array if not exists
    this.initializeProjectiles();

    // Calculate target hitbox center position
    const targetHitbox = target.getHitboxBounds();
    const targetCenter = new Vec(
      targetHitbox.x + targetHitbox.width / 2,
      targetHitbox.y + targetHitbox.height / 2
    );

    // Calculate projectile starting position (center of enemy)
    const startPosition = new Vec(
      this.position.x + this.width / 2,
      this.position.y + this.height / 2
    );

    // Calculate direction vector
    const direction = targetCenter.minus(startPosition).normalize();

    // Create projectile object
    const projectile = {
      position: new Vec(startPosition.x, startPosition.y),
      velocity: direction.times(this.projectileSpeed),
      damage: this.baseDamage,
      radius: 5,
      isActive: true,
      lifetime: 5000, // 5 seconds max lifetime
      timeAlive: 0
    };

    this.projectiles.push(projectile);
    console.log(`${this.type} fired projectile towards player`);
  }

  /**
   * Update all projectiles - handles movement, collision, and cleanup
   * @param {number} deltaTime - Time since last update
   * @param {Player} player - Player object for collision detection
   */
  updateProjectiles(deltaTime, player) {
    if (!this.projectiles) return;

    for (let i = this.projectiles.length - 1; i >= 0; i--) {
      const projectile = this.projectiles[i];
      
      if (!projectile.isActive) {
        this.projectiles.splice(i, 1);
        continue;
      }

      // Update position
      projectile.position = projectile.position.plus(
        projectile.velocity.times(deltaTime / 1000)
      );

      // Update lifetime
      projectile.timeAlive += deltaTime;
      if (projectile.timeAlive >= projectile.lifetime) {
        projectile.isActive = false;
        continue;
      }

      // Check bounds
      if (
        projectile.position.x < 0 ||
        projectile.position.x > variables.canvasWidth ||
        projectile.position.y < 0 ||
        projectile.position.y > variables.canvasHeight
      ) {
        projectile.isActive = false;
        continue;
      }

      // Check wall collision
      if (this.currentRoom) {
        const tempProjectile = {
          position: projectile.position,
          width: projectile.radius * 2,
          height: projectile.radius * 2,
          getHitboxBounds: () => ({
            x: projectile.position.x - projectile.radius,
            y: projectile.position.y - projectile.radius,
            width: projectile.radius * 2,
            height: projectile.radius * 2
          })
        };

        if (this.currentRoom.checkWallCollision(tempProjectile)) {
          projectile.isActive = false;
          continue;
        }
      }

      // Check player collision
      if (player && player.health > 0) {
        const playerHitbox = player.getHitboxBounds();
        const projectileHitbox = {
          x: projectile.position.x - projectile.radius,
          y: projectile.position.y - projectile.radius,
          width: projectile.radius * 2,
          height: projectile.radius * 2
        };

        if (this.checkProjectilePlayerCollision(projectileHitbox, playerHitbox)) {
          // Hit player
          player.takeDamage(projectile.damage);
          projectile.isActive = false;
          console.log(`${this.type} projectile hit player for ${projectile.damage} damage`);
        }
      }
    }

    // Clean up inactive projectiles
    this.projectiles = this.projectiles.filter(p => p.isActive);
  }

  /**
   * Check collision between projectile and player
   * @param {Object} projectileHitbox - Projectile hitbox bounds
   * @param {Object} playerHitbox - Player hitbox bounds
   * @returns {boolean} True if collision detected
   */
  checkProjectilePlayerCollision(projectileHitbox, playerHitbox) {
    return (
      projectileHitbox.x < playerHitbox.x + playerHitbox.width &&
      projectileHitbox.x + projectileHitbox.width > playerHitbox.x &&
      projectileHitbox.y < playerHitbox.y + playerHitbox.height &&
      projectileHitbox.y + projectileHitbox.height > playerHitbox.y
    );
  }
}<|MERGE_RESOLUTION|>--- conflicted
+++ resolved
@@ -172,23 +172,30 @@
       }
 
       // FIX: Check if this was the last enemy in boss room to activate transition zone immediately
-      const aliveEnemies = this.currentRoom.objects.enemies.filter(e => e.state !== 'dead');
-      if (this.currentRoom.roomType === 'boss' && aliveEnemies.length === 0) {
-        console.log('🏆 BOSS DEFEATED! Transition zone activated immediately');
-        
+      const aliveEnemies = this.currentRoom.objects.enemies.filter(
+        (e) => e.state !== "dead"
+      );
+      if (this.currentRoom.roomType === "boss" && aliveEnemies.length === 0) {
+        console.log("🏆 BOSS DEFEATED! Transition zone activated immediately");
+
         // Mark room as immediately available for transition
         this.currentRoom.bossDefeated = true;
         console.log(`✅ Boss room marked as defeated (bossDefeated = true)`);
-        
+
         // Notify game that boss room is cleared
         if (window.game) {
-          console.log('Boss room cleared - player can now transition to next floor');
+          console.log(
+            "Boss room cleared - player can now transition to next floor"
+          );
           // Set a flag that boss was just defeated for immediate feedback
           window.game.bossJustDefeated = true;
-          
+
           // FIX: Show permanent upgrade popup immediately when boss is defeated (ONLY ONCE)
-          if (window.game.permanentUpgradePopup && !window.game.bossUpgradeShown) {
-            console.log('Showing permanent upgrade popup after boss defeat');
+          if (
+            window.game.permanentUpgradePopup &&
+            !window.game.bossUpgradeShown
+          ) {
+            console.log("Showing permanent upgrade popup after boss defeat");
             window.game.permanentUpgradePopup.show();
             window.game.gameState = "upgradeSelection";
             window.game.bossUpgradeShown = true; // Mark as shown to prevent multiple displays
@@ -217,13 +224,9 @@
           // Don't log anything in test mode to reduce console spam
           return false;
         } else {
-<<<<<<< HEAD
           console.log(
-            "💀 Kill tracking: Requires active session (use gameSessionDebug.fix())"
+            "Kill tracking: Requires active session (use gameSessionDebug.fix())"
           );
-=======
-          console.log('Kill tracking: Requires active session (use gameSessionDebug.fix())');
->>>>>>> 1884bba2
           return false;
         }
       }
@@ -231,7 +234,7 @@
       // Get current room ID and floor from floor generator
       const roomId = window.game?.floorGenerator?.getCurrentRoomId();
       const floor = window.game?.floorGenerator?.getCurrentFloor();
-      
+
       if (!roomId) {
         console.warn(
           "Kill registration skipped: Could not determine current room ID"
@@ -239,7 +242,6 @@
         return false;
       }
 
-<<<<<<< HEAD
       // Get enemy ID from mapping service
       const enemyId = enemyMappingService.getEnemyId(this.enemyTypeName);
       if (!enemyId) {
@@ -247,48 +249,43 @@
           `Kill registration skipped: Could not map enemy type "${this.enemyTypeName}" to ID`
         );
         return false;
-=======
+      }
+
       // Map enemy types to backend format ('common' or 'rare')
-      let enemyType = 'common'; // Default to common
-      
+      let enemyType = "common"; // Default to common
+
       // Map specific enemy types to backend categories
-      if (this.enemyTypeName === 'goblin_archer' || 
-          this.enemyTypeName === 'GoblinArcher' ||
-          this.enemyTypeName.toLowerCase().includes('archer') ||
-          this.enemyTypeName.toLowerCase().includes('ranged')) {
-        enemyType = 'rare';
-      } else if (this.enemyTypeName === 'goblin_dagger' || 
-                 this.enemyTypeName === 'GoblinDagger' ||
-                 this.enemyTypeName === 'goblin' ||
-                 this.enemyTypeName.toLowerCase().includes('melee') ||
-                 this.enemyTypeName.toLowerCase().includes('dagger')) {
-        enemyType = 'common';
->>>>>>> 1884bba2
+      if (
+        this.enemyTypeName === "goblin_archer" ||
+        this.enemyTypeName === "GoblinArcher" ||
+        this.enemyTypeName.toLowerCase().includes("archer") ||
+        this.enemyTypeName.toLowerCase().includes("ranged")
+      ) {
+        enemyType = "rare";
+      } else if (
+        this.enemyTypeName === "goblin_dagger" ||
+        this.enemyTypeName === "GoblinDagger" ||
+        this.enemyTypeName === "goblin" ||
+        this.enemyTypeName.toLowerCase().includes("melee") ||
+        this.enemyTypeName.toLowerCase().includes("dagger")
+      ) {
+        enemyType = "common";
       }
 
       // Prepare kill data in the format the backend expects
       const killData = {
         userId: parseInt(userId),
-<<<<<<< HEAD
-        enemyId: enemyId,
-        roomId: roomId,
-=======
         enemyType: enemyType, // Send 'common' or 'rare' instead of numeric ID
         roomId: roomId,
-        floor: floor || 1
->>>>>>> 1884bba2
+        floor: floor || 1,
       };
 
       console.log(`Registering enemy kill:`, {
         enemyTypeName: this.enemyTypeName,
         mappedTo: enemyType,
         roomId: roomId,
-<<<<<<< HEAD
+        floor: floor,
         userId: parseInt(userId),
-=======
-        floor: floor,
-        userId: parseInt(userId)
->>>>>>> 1884bba2
       });
 
       // Call backend API to register kill
@@ -298,7 +295,6 @@
       return true;
     } catch (error) {
       console.error("Failed to register enemy kill:", error);
-      // Don't throw error to prevent game disruption
       return false;
     }
   }
@@ -365,16 +361,9 @@
       this.attackCooldown -= deltaTime;
     }
 
-<<<<<<< HEAD
     // Only call updateFrame for animation progression
     // updateAnimation should be called only when state/direction changes, not every frame
     this.updateFrame(deltaTime);
-=======
-    // Update projectiles if this enemy has them
-    this.updateProjectiles(deltaTime, window.game?.player);
-
-    this.updateAnimation();
->>>>>>> 1884bba2
     this.constrainToCanvas();
   }
 
@@ -426,17 +415,23 @@
     ctx.strokeStyle = "white";
     ctx.lineWidth = 1;
     ctx.strokeRect(healthBarX, healthBarY, healthBarWidth, healthBarHeight);
-    
+
     // Draw projectiles if they exist
     if (this.projectiles) {
-      this.projectiles.forEach(projectile => {
+      this.projectiles.forEach((projectile) => {
         if (projectile.isActive) {
           // Draw projectile as a simple circle
           ctx.fillStyle = "red";
           ctx.beginPath();
-          ctx.arc(projectile.position.x, projectile.position.y, projectile.radius, 0, 2 * Math.PI);
+          ctx.arc(
+            projectile.position.x,
+            projectile.position.y,
+            projectile.radius,
+            0,
+            2 * Math.PI
+          );
           ctx.fill();
-          
+
           // Add a white border
           ctx.strokeStyle = "white";
           ctx.lineWidth = 1;
@@ -490,7 +485,7 @@
       radius: 5,
       isActive: true,
       lifetime: 5000, // 5 seconds max lifetime
-      timeAlive: 0
+      timeAlive: 0,
     };
 
     this.projectiles.push(projectile);
@@ -507,7 +502,7 @@
 
     for (let i = this.projectiles.length - 1; i >= 0; i--) {
       const projectile = this.projectiles[i];
-      
+
       if (!projectile.isActive) {
         this.projectiles.splice(i, 1);
         continue;
@@ -546,8 +541,8 @@
             x: projectile.position.x - projectile.radius,
             y: projectile.position.y - projectile.radius,
             width: projectile.radius * 2,
-            height: projectile.radius * 2
-          })
+            height: projectile.radius * 2,
+          }),
         };
 
         if (this.currentRoom.checkWallCollision(tempProjectile)) {
@@ -563,20 +558,24 @@
           x: projectile.position.x - projectile.radius,
           y: projectile.position.y - projectile.radius,
           width: projectile.radius * 2,
-          height: projectile.radius * 2
+          height: projectile.radius * 2,
         };
 
-        if (this.checkProjectilePlayerCollision(projectileHitbox, playerHitbox)) {
+        if (
+          this.checkProjectilePlayerCollision(projectileHitbox, playerHitbox)
+        ) {
           // Hit player
           player.takeDamage(projectile.damage);
           projectile.isActive = false;
-          console.log(`${this.type} projectile hit player for ${projectile.damage} damage`);
+          console.log(
+            `${this.type} projectile hit player for ${projectile.damage} damage`
+          );
         }
       }
     }
 
     // Clean up inactive projectiles
-    this.projectiles = this.projectiles.filter(p => p.isActive);
+    this.projectiles = this.projectiles.filter((p) => p.isActive);
   }
 
   /**
