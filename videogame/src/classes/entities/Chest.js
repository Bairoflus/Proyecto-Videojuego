--- conflicted
+++ resolved
@@ -46,14 +46,11 @@
     this.isCollected = true;
     this.isOpen = true;
 
-<<<<<<< HEAD
-=======
     // Play chest opened sound effect
     if (window.game && window.game.audioManager) {
       window.game.audioManager.playChestOpenedSFX();
     }
 
->>>>>>> f777adbe
     // Award gold to player
     const goldAwarded = this.goldReward;
     player.addGold(goldAwarded);
